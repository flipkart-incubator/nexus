--- conflicted
+++ resolved
@@ -88,11 +88,7 @@
 	conn, err := net.Dial("tcp", statsdAdminUrl)
 	if err != nil {
 		t.Logf("Unable to connect to StatsD admin endpoint: %s. Skipping this test.", statsdAdminUrl)
-<<<<<<< HEAD
 		return nil, err
-=======
-		return nil
->>>>>>> e0e19871
 	}
 	return conn, nil
 }
