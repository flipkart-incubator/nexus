// Copyright 2015 The etcd Authors
//
// Licensed under the Apache License, Version 2.0 (the "License");
// you may not use this file except in compliance with the License.
// You may obtain a copy of the License at
//
//     http://www.apache.org/licenses/LICENSE-2.0
//
// Unless required by applicable law or agreed to in writing, software
// distributed under the License is distributed on an "AS IS" BASIS,
// WITHOUT WARRANTIES OR CONDITIONS OF ANY KIND, either express or implied.
// See the License for the specific language governing permissions and
// limitations under the License.

package raft

import (
	"context"
	"crypto/sha1"
	"encoding/binary"
	"errors"
<<<<<<< HEAD
	"golang.org/x/sync/semaphore"
=======
	"github.com/coreos/etcd/snap"
	"github.com/flipkart-incubator/nexus/pkg/db"
	"io"
>>>>>>> 724b3e4d
	"log"
	"net"
	"net/http"
	"net/url"
	"os"
	"sort"
	"strconv"
	"time"

	"github.com/flipkart-incubator/nexus/internal/stats"
	pkg_raft "github.com/flipkart-incubator/nexus/pkg/raft"

	etcd_stats "github.com/coreos/etcd/etcdserver/stats"
	"github.com/coreos/etcd/pkg/fileutil"
	"github.com/coreos/etcd/pkg/types"
	"github.com/coreos/etcd/raft"
	"github.com/coreos/etcd/raft/raftpb"
	"github.com/coreos/etcd/rafthttp"
	"github.com/coreos/etcd/wal"
	"github.com/coreos/etcd/wal/walpb"
)

const (
	purgeFileInterval = 30 * time.Second
	// max number of in-flight snapshot messages nexus allows to have
	// This number is more than enough for most clusters with 5 machines.
	maxInFlightMsgSnap = 16
	sendSnapTimeout   = 10 * time.Second
)

// apply contains entries, snapshot to be applied. Once
// an apply is consumed, the entries will be persisted to
// to raft storage concurrently; the application must read
// raftDone before assuming the raft messages are stable.
type apply struct {
	data       []raftpb.Entry
	snapshot   raftpb.Snapshot
	applyDoneC chan struct{}
}

// A key-value stream backed by raft
type raftNode struct {
	readStateC chan raft.ReadState // to send out readState
	commitC    chan *apply         // entries committed to log (k,v)
	errorC     chan error          // errors from raft session
	msgSnapC   chan raftpb.Message // a chan to send/receive snapshot

	id          uint64 // client ID for raft session
	cid         uint64 //clusterId
	join        bool   // node is joining an existing cluster
	waldir      string // path to WAL directory
	snapdir     string // path to snapshot directory
	getSnapshot func(db.SnapshotState) (io.ReadCloser, error)
	lastIndex   uint64 // index of log at start

	confState     raftpb.ConfState
	snapshotIndex uint64
	appliedIndex  uint64

	// raft backing for the commit/error channel
	node        raft.Node
	raftStorage *raft.MemoryStorage
	wal         *wal.WAL

	snapshotter *snap.Snapshotter

	transport  *rafthttp.Transport
	stopc      chan struct{} // signals proposal channel closed
	httpstopc  chan struct{} // signals http server to shutdown
	httpdonec  chan struct{} // signals http server shutdown complete
	readOption raft.ReadOnlyOption
	statsCli   stats.Client
	rpeers     map[uint64]string

	snapSem                *semaphore.Weighted
	snapCount              uint64
	snapshotCatchUpEntries uint64
	maxSnapFiles           uint
	maxWALFiles            uint
}

// NewRaftNode initiates a raft instance and returns a committed log entry
// channel and error channel. Proposals for log updates are sent over the
// provided the proposal channel. All log entries are replayed over the
// commit channel, followed by a nil message (to indicate the channel is
// current), then new log entries. To shutdown, close proposeC and read errorC.
func NewRaftNode(opts pkg_raft.Options, statsCli stats.Client, store db.Store) *raftNode {

	readStateC := make(chan raft.ReadState)
	commitC := make(chan *apply)
	errorC := make(chan error)
	nodeId := opts.NodeId()

	rc := &raftNode{
		readStateC:             readStateC,
		commitC:                commitC,
		errorC:                 errorC,
		id:                     nodeId,
		rpeers:                 opts.ClusterUrls(),
		join:                   opts.Join(),
		waldir:                 opts.LogDir(),
		snapdir:                opts.SnapDir(),
		getSnapshot:            store.Backup,
		snapCount:              opts.SnapshotCount(),
		snapshotCatchUpEntries: opts.SnapshotCatchUpEntries(),
		stopc:                  make(chan struct{}),
		httpstopc:              make(chan struct{}),
		httpdonec:              make(chan struct{}),
		readOption:             opts.ReadOption(),
		statsCli:               statsCli,
		maxSnapFiles:           opts.MaxSnapFiles(),
		maxWALFiles:            opts.MaxWALFiles(),
<<<<<<< HEAD
		snapSem:                semaphore.NewWeighted(1),
=======
		msgSnapC:               make(chan raftpb.Message, maxInFlightMsgSnap),

>>>>>>> 724b3e4d
		// rest of structure populated after WAL replay
	}

	if lastAppliedEntry, err := store.GetLastAppliedEntry(); err == nil {
		rc.appliedIndex = lastAppliedEntry.Index
	}

	if rc.cid = opts.ClusterId(); rc.cid == 0 {
		rc.genClusterID()
	}

	if rc.join {
		rc.rpeers[nodeId] = opts.NodeUrl().String()
	}
	return rc
}

func (rc *raftNode) saveSnap(snap raftpb.Snapshot) error {
	// must save the snapshot index to the WAL before saving the
	// snapshot to maintain the invariant that we only Open the
	// wal at previously-saved snapshot indexes.
	walSnap := walpb.Snapshot{
		Index: snap.Metadata.Index,
		Term:  snap.Metadata.Term,
		//ConfState: &snap.Metadata.ConfState,
	}
	// save the snapshot file before writing the snapshot to the wal.
	// This makes it possible for the snapshot file to become orphaned, but prevents
	// a WAL snapshot entry from having no corresponding snapshot file.
	if err := rc.snapshotter.SaveSnap(snap); err != nil {
		return err
	}

	if err := rc.wal.SaveSnapshot(walSnap); err != nil {
		return err
	}
	return rc.wal.ReleaseLockTo(snap.Metadata.Index)
}

func (rc *raftNode) entriesToApply(ents []raftpb.Entry) (nents []raftpb.Entry) {
	if len(ents) == 0 {
		return ents
	}
	firstIdx := ents[0].Index
	if firstIdx > rc.appliedIndex+1 {
		log.Fatalf("[Node %x] first index of committed entry[%d] should <= progress.appliedIndex[%d]+1", rc.id, firstIdx, rc.appliedIndex)
	}
	if rc.appliedIndex-firstIdx+1 < uint64(len(ents)) {
		nents = ents[rc.appliedIndex-firstIdx+1:]
	}
	return nents
}

func (rc *raftNode) getLeaderId() uint64 {
	return rc.node.Status().SoftState.Lead
}

// publishEntries writes committed log entries to commit channel and returns
// whether all entries could be published.
func (rc *raftNode) publishEntries(ents []raftpb.Entry, snap raftpb.Snapshot) (<-chan struct{}, bool) {
	if len(ents) == 0 {
		return nil, true
	}

	for i := range ents {
		switch ents[i].Type {
		case raftpb.EntryNormal: // nothing to do but leaving for clarity
		case raftpb.EntryConfChange:
			var cc raftpb.ConfChange
			cc.Unmarshal(ents[i].Data)
			rc.confState = *rc.node.ApplyConfChange(cc)
			switch cc.Type {
			case raftpb.ConfChangeAddNode:
				if len(cc.Context) > 0 {
					rc.transport.AddPeer(types.ID(cc.NodeID), []string{string(cc.Context)})
					rc.rpeers[cc.NodeID] = string(cc.Context)
				}
			case raftpb.ConfChangeRemoveNode:
				if cc.NodeID == rc.id {
					log.Printf("[Node %x] I've been removed from the cluster! Shutting down.", rc.id)
					// TODO: In this case, check if its OK to not publish to rc.commitC
					return nil, false
				}
				if _, ok := rc.rpeers[cc.NodeID]; !ok {
					log.Printf("[Node %x] WARNING Ignoring request to remove non-existing Node with ID: %v from the cluster.", rc.id, cc.NodeID)
				} else {
					rc.transport.RemovePeer(types.ID(cc.NodeID))
					delete(rc.rpeers, cc.NodeID)
				}
			}
		}
	}

	applyDoneC := make(chan struct{}, 1)
	select {
	case rc.commitC <- &apply{data: ents, applyDoneC: applyDoneC, snapshot: snap}:
	case <-rc.stopc:
		return nil, false
	}

	rc.appliedIndex = ents[len(ents)-1].Index

	return applyDoneC, true
}

func (rc *raftNode) loadSnapshot() *raftpb.Snapshot {
	if wal.Exist(rc.waldir) {
		snapshot, err := rc.snapshotter.Load()
		if err != nil && err != snap.ErrNoSnapshot {
			log.Fatalf("nexus.raft: [Node %x] error loading snapshot (%v)", rc.id, err)
		}
		return snapshot
	}
	return nil
}

// openWAL returns a WAL ready for reading.
func (rc *raftNode) openWAL(snapshot *raftpb.Snapshot) *wal.WAL {
	if !wal.Exist(rc.waldir) {
		if err := os.MkdirAll(rc.waldir, 0750); err != nil {
			log.Fatalf("nexus.raft: [Node %x] cannot create dir for wal (%v)", rc.id, err)
		}

		w, err := wal.Create(rc.waldir, nil)
		if err != nil {
			log.Fatalf("nexus.raft: [Node %x] create wal error (%v)", rc.id, err)
		}
		w.Close()
	}

	walsnap := walpb.Snapshot{}
	if snapshot != nil {
		walsnap.Index, walsnap.Term = snapshot.Metadata.Index, snapshot.Metadata.Term
	}
	log.Printf("[Node %x] loading WAL at term %d and index %d", rc.id, walsnap.Term, walsnap.Index)
	w, err := wal.Open(rc.waldir, walsnap)
	if err != nil {
		log.Fatalf("nexus.raft: [Node %x] error loading wal (%v)", rc.id, err)
	}

	return w
}

// replayWAL replays WAL entries into the raft instance.
func (rc *raftNode) replayWAL() *wal.WAL {
	log.Printf("[Node %x] replaying WAL", rc.id)
	snapshot := rc.loadSnapshot()
	w := rc.openWAL(snapshot)
	_, st, ents, err := w.ReadAll()
	if err != nil {
		log.Fatalf("nexus.raft: [Node %x] failed to read WAL (%v)", rc.id, err)
	}
	rc.raftStorage = raft.NewMemoryStorage()
	if snapshot != nil {
		rc.raftStorage.ApplySnapshot(*snapshot)
	}
	rc.raftStorage.SetHardState(st)

	// append to storage so raft starts at the right place in log
	rc.raftStorage.Append(ents)
	return w
}

func (rc *raftNode) writeError(err error) {
	rc.stopHTTP()
	close(rc.commitC)
	rc.errorC <- err
	close(rc.errorC)
	rc.node.Stop()
}

func (rc *raftNode) genClusterID() {
	//sort the id's first. This is required because clusterId should be constant
	// even if the member are written in any order.
	ids := make([]uint64, len(rc.rpeers))
	for id := range rc.rpeers {
		ids = append(ids, id)
	}
	sort.Slice(ids, func(i, j int) bool { return ids[i] < ids[j] })

	b := make([]byte, 8*len(ids))
	for i, id := range ids {
		binary.BigEndian.PutUint64(b[8*i:], id)
	}
	hash := sha1.Sum(b)
	rc.cid = binary.BigEndian.Uint64(hash[:8])
	//log.Printf("genClusterID %+v Members %+v \n B Array %+v", rc.cid, mIDs, b)
}

func (rc *raftNode) startRaft() {
	if !fileutil.Exist(rc.snapdir) {
		if err := os.MkdirAll(rc.snapdir, 0750); err != nil {
			log.Fatalf("nexus.raft: [Node %x] cannot create dir for snapshot (%v)", rc.id, err)
		}
	}
	rc.snapshotter = snap.New(rc.snapdir)

	oldwal := wal.Exist(rc.waldir)
	rc.wal = rc.replayWAL()

	var rpeers []raft.Peer
	for id, peer := range rc.rpeers {
		rpeers = append(rpeers, raft.Peer{ID: id, Context: []byte(peer)})
	}
	c := &raft.Config{
		ID:              rc.id,
		ElectionTick:    10,
		HeartbeatTick:   1,
		Storage:         rc.raftStorage,
		MaxSizePerMsg:   1024 * 1024,
		MaxInflightMsgs: 256,
		ReadOnlyOption:  rc.readOption,
		CheckQuorum:     rc.readOption == raft.ReadOnlyLeaseBased,
		Applied:         rc.appliedIndex,
	}

	if oldwal {
		rc.node = raft.RestartNode(c)
	} else {
		startPeers := rpeers
		if rc.join {
			startPeers = nil
		}
		rc.node = raft.StartNode(c, startPeers)
	}

	rc.transport = &rafthttp.Transport{
		ID:          types.ID(rc.id),
		ClusterID:   types.ID(rc.cid),
		Raft:        rc,
		ServerStats: etcd_stats.NewServerStats("", ""),
		LeaderStats: etcd_stats.NewLeaderStats(strconv.Itoa(int(rc.id))),
		ErrorC:      make(chan error),
		Snapshotter: rc.snapshotter,
	}

	rc.transport.Start()
	for i, peer := range rc.rpeers {
		if i != rc.id {
			rc.transport.AddPeer(types.ID(i), []string{peer})
		}
	}

	go rc.serveRaft()
	go rc.serveChannels()
}

// stop closes http, closes all channels, and stops raft.
func (rc *raftNode) stop() {
	rc.stopHTTP()
	close(rc.commitC)
	close(rc.errorC)
	rc.node.Stop()
}

func (rc *raftNode) stopHTTP() {
	rc.transport.Stop()
	close(rc.httpstopc)
	<-rc.httpdonec
}

func (rc *raftNode) publishSnapshot(snapshotToSave raftpb.Snapshot) {
	if raft.IsEmptySnap(snapshotToSave) {
		return
	}

	log.Printf("nexus.raft: [Node %x] applying snapshot at index %d", rc.id, rc.appliedIndex)

	if snapshotToSave.Metadata.Index <= rc.appliedIndex {
		log.Fatalf("nexus.raft: [Node %x] snapshot index [%d] should > progress.appliedIndex [%d]", rc.id, snapshotToSave.Metadata.Index, rc.appliedIndex)
	}
	rc.commitC <- nil // trigger kvstore to load snapshot

	rc.confState = snapshotToSave.Metadata.ConfState
	rc.snapshotIndex = snapshotToSave.Metadata.Index
	rc.appliedIndex = snapshotToSave.Metadata.Index

	log.Printf("nexus.raft: [Node %x] finished applying snapshot new index %d", rc.id, rc.appliedIndex)
}

func (rc *raftNode) maybeTriggerSnapshot(applyDoneC <-chan struct{}) {
	if rc.appliedIndex-rc.snapshotIndex <= rc.snapCount {
		return
	}
	if !rc.snapSem.TryAcquire(1) {
		return //already running
	}
	defer rc.snapSem.Release(1)

<<<<<<< HEAD
	snapshotStartIndex := rc.appliedIndex
	log.Printf("nexus.raft: [Node %x] start snapshot [applied index: %d | last snapshot index: %d]", rc.id, snapshotStartIndex, rc.snapshotIndex)
	data, err := rc.getSnapshot()
	// TODO: what should we do if the store fails to create snapshot() ?
=======
	// wait until all committed entries are applied (or server is closed)
	if applyDoneC != nil {
		select {
		case <-applyDoneC:
		case <-rc.stopc:
			return
		}
	}

	appliedIndex := rc.appliedIndex
	log.Printf("nexus.raft: [Node %x] start snapshot [applied index: %d | last snapshot index: %d]", rc.id, appliedIndex, rc.snapshotIndex)
	data, err := rc.getSnapshot(db.SnapshotState{SnapshotIndex: rc.snapshotIndex, AppliedIndex: appliedIndex})
>>>>>>> 724b3e4d
	if err != nil {
		log.Fatalf("nexus.raft: [Node %x] get snapshot failed with error %v", rc.id, err)
	}
<<<<<<< HEAD
	//TODO: `rc.appliedIndex` might have changed by now. What should we do?
	snap, err := rc.raftStorage.CreateSnapshot(snapshotStartIndex, &rc.confState, data)
	if err != nil {
		// the snapshot was done asynchronously with the progress of raft.
		// raft might have already got a newer snapshot.
		if err == raft.ErrSnapOutOfDate {
			return
		}
		log.Fatalf("nexus.raft: [Node %x] create snapshot failed with error %v", rc.id, err)
	}

	log.Printf("nexus.raft: [Node %x] created snapshot [applied index: %d | last snapshot index: %d]", rc.id, snapshotStartIndex, rc.snapshotIndex)
	if err := rc.saveSnap(snap); err != nil {
		log.Fatalf("nexus.raft: [Node %x] save snapshot failed with error %v", rc.id, err)
	}

	if snapshotStartIndex > rc.snapshotCatchUpEntries {
		compactIndex := snapshotStartIndex - rc.snapshotCatchUpEntries
		if err := rc.raftStorage.Compact(compactIndex); err != nil {
			// the compaction was done asynchronously with the progress of raft.
			// raft log might already been compact.
			if err == raft.ErrCompacted {
				return
			}
			log.Fatalf("nexus.raft: [Node %x] compaction failed with error %v", rc.id, err)
=======

	snapshot, err := rc.raftStorage.CreateSnapshot(rc.appliedIndex, &rc.confState, nil)
	if err != nil {
		log.Fatal(err)
	}
	if _, err = rc.snapshotter.SaveDBFrom(data, appliedIndex); err != nil {
		log.Fatal(err)
	}

	if err = rc.saveSnap(snapshot); err != nil {
		log.Fatal(err)
	}

	if appliedIndex > rc.snapshotCatchUpEntries {
		compactIndex := appliedIndex - rc.snapshotCatchUpEntries
		if err = rc.raftStorage.Compact(compactIndex); err != nil {
			log.Fatal(err)
>>>>>>> 724b3e4d
		}
		log.Printf("nexus.raft: [Node %x] compacted log at index %d", rc.id, compactIndex)
	}

<<<<<<< HEAD
	rc.snapshotIndex = snapshotStartIndex
=======
	rc.snapshotIndex = appliedIndex
>>>>>>> 724b3e4d
}

func (rc *raftNode) publishReadStates(readStates []raft.ReadState) bool {
	// TODO: We can just publish the latest read state like etcd
	for _, rs := range readStates {
		select {
		case rc.readStateC <- rs:
		case <-rc.stopc:
			return false
		}
	}

	return true
}

func (rc *raftNode) serveChannels() {
	snap, err := rc.raftStorage.Snapshot()
	if err != nil {
		panic(err)
	}
	rc.confState = snap.Metadata.ConfState
	rc.snapshotIndex = snap.Metadata.Index
	// Set appliedIndex only if its not already initialised
	// Note that we also set appliedIndex during init from
	// storage supplied value.
	if rc.appliedIndex == 0 {
		rc.appliedIndex = snap.Metadata.Index
	}

	defer rc.wal.Close()

	ticker := time.NewTicker(100 * time.Millisecond)
	defer ticker.Stop()

	// event loop on raft state machine updates
	for {
		select {
		case tick := <-ticker.C:
			rc.node.Tick()
			rc.statsCli.Timing("raft.tick.processing.latency.ms", tick)

		// store raft entries to wal, then publish over commit channel
		case rd := <-rc.node.Ready():
			if ok := rc.publishReadStates(rd.ReadStates); !ok {
				rc.stop()
				return
			}

			if err = rc.wal.Save(rd.HardState, rd.Entries); err != nil {
				log.Fatalf("nexus.raft: [Node %x] raft save state and entries error: %v", rc.id, err)
			}

			if !raft.IsEmptySnap(rd.Snapshot) {
				rc.saveSnap(rd.Snapshot)
				rc.raftStorage.ApplySnapshot(rd.Snapshot)
				rc.publishSnapshot(rd.Snapshot)
			}
			rc.raftStorage.Append(rd.Entries)
			processedMsgs := rc.processMessages(rd.Messages)
			applyDoneC, ok := rc.publishEntries(rc.entriesToApply(rd.CommittedEntries), rd.Snapshot)
			if !ok {
				rc.stop()
				return
			}
<<<<<<< HEAD
			go rc.maybeTriggerSnapshot() //this can happen completely off the raft sm.
=======
			//TODO: this should be moved to the applyChannel consumer.
			// Raft thread should not be blocked for snapshots which can take long time to complete.
			rc.maybeTriggerSnapshot(applyDoneC)
			rc.transport.Send(processedMsgs)

>>>>>>> 724b3e4d
			rc.node.Advance()

		case err = <-rc.transport.ErrorC:
			rc.writeError(err)
			return

		case <-rc.stopc:
			rc.stop()
			return
		}
	}
}

func (r *raftNode) processMessages(ms []raftpb.Message) []raftpb.Message {
	for i := len(ms) - 1; i >= 0; i-- {
		if r.IsIDRemoved(ms[i].To) {
			ms[i].To = 0
		}

		if ms[i].Type == raftpb.MsgSnap {
			// The msgSnap only contains the most recent id of store without KV.
			// So we need to redirect the msgSnap to replicator loop for sending merged snap
			select {
			case r.msgSnapC <- ms[i]:
			default:
				// drop msgSnap if the inflight chan if full.
			}
			ms[i].To = 0 //don't forward this msg.
		}
	}
	return ms
}

func (rc *raftNode) serveRaft() {
	_url, err := url.Parse(rc.rpeers[rc.id])
	if err != nil {
		log.Fatalf("nexus.raft: [Node %x] Failed parsing URL (%v)", rc.id, err)
	}

	ln, err := newStoppableListener(_url.Host, rc.httpstopc)
	if err != nil {
		log.Fatalf("nexus.raft: [Node %x] Failed to listen rafthttp (%v)", rc.id, err)
	}

	err = (&http.Server{Handler: rc.transport.Handler()}).Serve(ln)
	select {
	case <-rc.httpstopc:
	default:
		log.Fatalf("nexus.raft: [Node %x] Failed to serve rafthttp (%v)", rc.id, err)
	}
	close(rc.httpdonec)
}

func (rc *raftNode) Process(ctx context.Context, m raftpb.Message) error {
	return rc.node.Step(ctx, m)
}
func (rc *raftNode) IsIDRemoved(id uint64) bool { return false }

func (rc *raftNode) ReportUnreachable(id uint64) {
	rc.node.ReportUnreachable(id)
}

func (rc *raftNode) ReportSnapshot(id uint64, status raft.SnapshotStatus) {
	rc.node.ReportSnapshot(id, status)
}

type stoppableListener struct {
	*net.TCPListener
	stopc <-chan struct{}
}

func newStoppableListener(addr string, stopc <-chan struct{}) (*stoppableListener, error) {
	ln, err := net.Listen("tcp", addr)
	if err != nil {
		return nil, err
	}
	return &stoppableListener{ln.(*net.TCPListener), stopc}, nil
}

func (rc *raftNode) purgeFile() {
	log.Printf("nexus.raft: [Node %x] Starting purgeFile() \n", rc.id)
	var serrc, werrc, derrc <-chan error
	if rc.maxSnapFiles > 0 {
		serrc = fileutil.PurgeFile(rc.snapdir, "snap", rc.maxSnapFiles, purgeFileInterval, rc.stopc)
		derrc = fileutil.PurgeFile(rc.snapdir, "snap.db", rc.maxSnapFiles, purgeFileInterval, rc.stopc)
	}

	if rc.maxWALFiles > 0 {
		werrc = fileutil.PurgeFile(rc.waldir, "wal", rc.maxWALFiles, purgeFileInterval, rc.stopc)
	}

	select {
	case e := <-serrc:
		log.Fatalf("nexus.raft: [Node %x] failed to purge snap file %s", rc.id, e.Error())
	case e := <-derrc:
		log.Fatalf("nexus.raft: [Node %x] failed to purge snap.db file %s", rc.id, e.Error())
	case e := <-werrc:
		log.Fatalf("nexus.raft: [Node %x] failed to purge wal file %s", rc.id, e.Error())
	case <-rc.stopc:
		return
	}
}

func (ln stoppableListener) Accept() (c net.Conn, err error) {
	connc := make(chan *net.TCPConn, 1)
	errc := make(chan error, 1)
	go func() {
		tc, err := ln.AcceptTCP()
		if err != nil {
			errc <- err
			return
		}
		connc <- tc
	}()
	select {
	case <-ln.stopc:
		return nil, errors.New("server stopped")
	case err := <-errc:
		return nil, err
	case tc := <-connc:
		tc.SetKeepAlive(true)
		tc.SetKeepAlivePeriod(3 * time.Minute)
		return tc, nil
	}
}<|MERGE_RESOLUTION|>--- conflicted
+++ resolved
@@ -19,13 +19,10 @@
 	"crypto/sha1"
 	"encoding/binary"
 	"errors"
-<<<<<<< HEAD
-	"golang.org/x/sync/semaphore"
-=======
 	"github.com/coreos/etcd/snap"
 	"github.com/flipkart-incubator/nexus/pkg/db"
+	"golang.org/x/sync/semaphore"
 	"io"
->>>>>>> 724b3e4d
 	"log"
 	"net"
 	"net/http"
@@ -53,7 +50,7 @@
 	// max number of in-flight snapshot messages nexus allows to have
 	// This number is more than enough for most clusters with 5 machines.
 	maxInFlightMsgSnap = 16
-	sendSnapTimeout   = 10 * time.Second
+	sendSnapTimeout    = 10 * time.Second
 )
 
 // apply contains entries, snapshot to be applied. Once
@@ -138,12 +135,9 @@
 		statsCli:               statsCli,
 		maxSnapFiles:           opts.MaxSnapFiles(),
 		maxWALFiles:            opts.MaxWALFiles(),
-<<<<<<< HEAD
+		msgSnapC:               make(chan raftpb.Message, maxInFlightMsgSnap),
 		snapSem:                semaphore.NewWeighted(1),
-=======
-		msgSnapC:               make(chan raftpb.Message, maxInFlightMsgSnap),
-
->>>>>>> 724b3e4d
+
 		// rest of structure populated after WAL replay
 	}
 
@@ -428,17 +422,7 @@
 	if rc.appliedIndex-rc.snapshotIndex <= rc.snapCount {
 		return
 	}
-	if !rc.snapSem.TryAcquire(1) {
-		return //already running
-	}
-	defer rc.snapSem.Release(1)
-
-<<<<<<< HEAD
-	snapshotStartIndex := rc.appliedIndex
-	log.Printf("nexus.raft: [Node %x] start snapshot [applied index: %d | last snapshot index: %d]", rc.id, snapshotStartIndex, rc.snapshotIndex)
-	data, err := rc.getSnapshot()
-	// TODO: what should we do if the store fails to create snapshot() ?
-=======
+
 	// wait until all committed entries are applied (or server is closed)
 	if applyDoneC != nil {
 		select {
@@ -448,16 +432,20 @@
 		}
 	}
 
+	if !rc.snapSem.TryAcquire(1) {
+		return //already running
+	}
+	defer rc.snapSem.Release(1)
+
 	appliedIndex := rc.appliedIndex
 	log.Printf("nexus.raft: [Node %x] start snapshot [applied index: %d | last snapshot index: %d]", rc.id, appliedIndex, rc.snapshotIndex)
 	data, err := rc.getSnapshot(db.SnapshotState{SnapshotIndex: rc.snapshotIndex, AppliedIndex: appliedIndex})
->>>>>>> 724b3e4d
+
 	if err != nil {
 		log.Fatalf("nexus.raft: [Node %x] get snapshot failed with error %v", rc.id, err)
 	}
-<<<<<<< HEAD
-	//TODO: `rc.appliedIndex` might have changed by now. What should we do?
-	snap, err := rc.raftStorage.CreateSnapshot(snapshotStartIndex, &rc.confState, data)
+
+	snapshot, err := rc.raftStorage.CreateSnapshot(rc.appliedIndex, &rc.confState, nil)
 	if err != nil {
 		// the snapshot was done asynchronously with the progress of raft.
 		// raft might have already got a newer snapshot.
@@ -466,49 +454,29 @@
 		}
 		log.Fatalf("nexus.raft: [Node %x] create snapshot failed with error %v", rc.id, err)
 	}
+	if _, err = rc.snapshotter.SaveDBFrom(data, appliedIndex); err != nil {
+		log.Fatal(err)
+	}
 
 	log.Printf("nexus.raft: [Node %x] created snapshot [applied index: %d | last snapshot index: %d]", rc.id, snapshotStartIndex, rc.snapshotIndex)
-	if err := rc.saveSnap(snap); err != nil {
+	if err = rc.saveSnap(snapshot); err != nil {
 		log.Fatalf("nexus.raft: [Node %x] save snapshot failed with error %v", rc.id, err)
 	}
 
-	if snapshotStartIndex > rc.snapshotCatchUpEntries {
-		compactIndex := snapshotStartIndex - rc.snapshotCatchUpEntries
-		if err := rc.raftStorage.Compact(compactIndex); err != nil {
+	if appliedIndex > rc.snapshotCatchUpEntries {
+		compactIndex := appliedIndex - rc.snapshotCatchUpEntries
+		if err = rc.raftStorage.Compact(compactIndex); err != nil {
 			// the compaction was done asynchronously with the progress of raft.
 			// raft log might already been compact.
 			if err == raft.ErrCompacted {
 				return
 			}
 			log.Fatalf("nexus.raft: [Node %x] compaction failed with error %v", rc.id, err)
-=======
-
-	snapshot, err := rc.raftStorage.CreateSnapshot(rc.appliedIndex, &rc.confState, nil)
-	if err != nil {
-		log.Fatal(err)
-	}
-	if _, err = rc.snapshotter.SaveDBFrom(data, appliedIndex); err != nil {
-		log.Fatal(err)
-	}
-
-	if err = rc.saveSnap(snapshot); err != nil {
-		log.Fatal(err)
-	}
-
-	if appliedIndex > rc.snapshotCatchUpEntries {
-		compactIndex := appliedIndex - rc.snapshotCatchUpEntries
-		if err = rc.raftStorage.Compact(compactIndex); err != nil {
-			log.Fatal(err)
->>>>>>> 724b3e4d
 		}
 		log.Printf("nexus.raft: [Node %x] compacted log at index %d", rc.id, compactIndex)
 	}
 
-<<<<<<< HEAD
-	rc.snapshotIndex = snapshotStartIndex
-=======
 	rc.snapshotIndex = appliedIndex
->>>>>>> 724b3e4d
 }
 
 func (rc *raftNode) publishReadStates(readStates []raft.ReadState) bool {
@@ -573,15 +541,11 @@
 				rc.stop()
 				return
 			}
-<<<<<<< HEAD
-			go rc.maybeTriggerSnapshot() //this can happen completely off the raft sm.
-=======
 			//TODO: this should be moved to the applyChannel consumer.
 			// Raft thread should not be blocked for snapshots which can take long time to complete.
 			rc.maybeTriggerSnapshot(applyDoneC)
 			rc.transport.Send(processedMsgs)
 
->>>>>>> 724b3e4d
 			rc.node.Advance()
 
 		case err = <-rc.transport.ErrorC:
