// Copyright 2015 The etcd Authors
//
// Licensed under the Apache License, Version 2.0 (the "License");
// you may not use this file except in compliance with the License.
// You may obtain a copy of the License at
//
//     http://www.apache.org/licenses/LICENSE-2.0
//
// Unless required by applicable law or agreed to in writing, software
// distributed under the License is distributed on an "AS IS" BASIS,
// WITHOUT WARRANTIES OR CONDITIONS OF ANY KIND, either express or implied.
// See the License for the specific language governing permissions and
// limitations under the License.

package raft

import (
	"context"
	"crypto/sha1"
	"encoding/binary"
	"errors"
	"github.com/coreos/etcd/snap"
	"github.com/flipkart-incubator/nexus/pkg/db"
	"io"
	"log"
	"net"
	"net/http"
	"net/url"
	"os"
	"sort"
	"strconv"
	"time"

	"github.com/flipkart-incubator/nexus/internal/stats"
	pkg_raft "github.com/flipkart-incubator/nexus/pkg/raft"

	etcd_stats "github.com/coreos/etcd/etcdserver/stats"
	"github.com/coreos/etcd/pkg/fileutil"
	"github.com/coreos/etcd/pkg/types"
	"github.com/coreos/etcd/raft"
	"github.com/coreos/etcd/raft/raftpb"
	"github.com/coreos/etcd/rafthttp"
	"github.com/coreos/etcd/wal"
	"github.com/coreos/etcd/wal/walpb"
)

const (
	purgeFileInterval = 30 * time.Second
<<<<<<< HEAD

	// max number of in-flight snapshot messages nexus allows to have
	// This number is more than enough for most clusters with 5 machines.
	maxInFlightMsgSnap = 16
=======
	sendSnapTimeout   = 10 * time.Second
>>>>>>> cc9377ca
)

// apply contains entries, snapshot to be applied. Once
// an apply is consumed, the entries will be persisted to
// to raft storage concurrently; the application must read
// raftDone before assuming the raft messages are stable.
type apply struct {
	data       []raftpb.Entry
	snapshot   raftpb.Snapshot
	applyDoneC chan struct{}
}

// A key-value stream backed by raft
type raftNode struct {
	readStateC chan raft.ReadState // to send out readState
	commitC    chan *apply         // entries committed to log (k,v)
	errorC     chan error          // errors from raft session
	msgSnapC   chan raftpb.Message // a chan to send/receive snapshot

	id          uint64 // client ID for raft session
	cid         uint64 //clusterId
	join        bool   // node is joining an existing cluster
	waldir      string // path to WAL directory
	snapdir     string // path to snapshot directory
	getSnapshot func(db.SnapshotState) (io.ReadCloser, error)
	lastIndex   uint64 // index of log at start

	confState     raftpb.ConfState
	snapshotIndex uint64
	appliedIndex  uint64

	// raft backing for the commit/error channel
	node        raft.Node
	raftStorage *raft.MemoryStorage
	wal         *wal.WAL

	snapshotter *snap.Snapshotter

	transport  *rafthttp.Transport
	stopc      chan struct{} // signals proposal channel closed
	httpstopc  chan struct{} // signals http server to shutdown
	httpdonec  chan struct{} // signals http server shutdown complete
	readOption raft.ReadOnlyOption
	statsCli   stats.Client
	rpeers     map[uint64]string

	snapCount              uint64
	snapshotCatchUpEntries uint64
	maxSnapFiles           uint
	maxWALFiles            uint
}

// NewRaftNode initiates a raft instance and returns a committed log entry
// channel and error channel. Proposals for log updates are sent over the
// provided the proposal channel. All log entries are replayed over the
// commit channel, followed by a nil message (to indicate the channel is
// current), then new log entries. To shutdown, close proposeC and read errorC.
func NewRaftNode(opts pkg_raft.Options, statsCli stats.Client, store db.Store) *raftNode {

	readStateC := make(chan raft.ReadState)
	commitC := make(chan *apply)
	errorC := make(chan error)
	nodeId := opts.NodeId()

	rc := &raftNode{
		readStateC:             readStateC,
		commitC:                commitC,
		errorC:                 errorC,
		id:                     nodeId,
		rpeers:                 opts.ClusterUrls(),
		join:                   opts.Join(),
		waldir:                 opts.LogDir(),
		snapdir:                opts.SnapDir(),
		getSnapshot:            store.Backup,
		snapCount:              opts.SnapshotCount(),
		snapshotCatchUpEntries: opts.SnapshotCatchUpEntries(),
		stopc:                  make(chan struct{}),
		httpstopc:              make(chan struct{}),
		httpdonec:              make(chan struct{}),
		readOption:             opts.ReadOption(),
		statsCli:               statsCli,
		maxSnapFiles:           opts.MaxSnapFiles(),
		maxWALFiles:            opts.MaxWALFiles(),
		msgSnapC:               make(chan raftpb.Message, maxInFlightMsgSnap),

		// rest of structure populated after WAL replay
	}

	if lastAppliedEntry, err := store.GetLastAppliedEntry(); err == nil {
		rc.appliedIndex = lastAppliedEntry.Index
	}

	if rc.cid = opts.ClusterId(); rc.cid == 0 {
		rc.genClusterID()
	}

	if rc.join {
		rc.rpeers[nodeId] = opts.NodeUrl().String()
	}
	return rc
}

func (rc *raftNode) saveSnap(snap raftpb.Snapshot) error {
	// must save the snapshot index to the WAL before saving the
	// snapshot to maintain the invariant that we only Open the
	// wal at previously-saved snapshot indexes.
	walSnap := walpb.Snapshot{
		Index: snap.Metadata.Index,
		Term:  snap.Metadata.Term,
		//ConfState: &snap.Metadata.ConfState,
	}
	// save the snapshot file before writing the snapshot to the wal.
	// This makes it possible for the snapshot file to become orphaned, but prevents
	// a WAL snapshot entry from having no corresponding snapshot file.
	if err := rc.snapshotter.SaveSnap(snap); err != nil {
		return err
	}

	if err := rc.wal.SaveSnapshot(walSnap); err != nil {
		return err
	}
	return rc.wal.ReleaseLockTo(snap.Metadata.Index)
}

func (rc *raftNode) entriesToApply(ents []raftpb.Entry) (nents []raftpb.Entry) {
	if len(ents) == 0 {
		return ents
	}
	firstIdx := ents[0].Index
	if firstIdx > rc.appliedIndex+1 {
		log.Fatalf("[Node %x] first index of committed entry[%d] should <= progress.appliedIndex[%d]+1", rc.id, firstIdx, rc.appliedIndex)
	}
	if rc.appliedIndex-firstIdx+1 < uint64(len(ents)) {
		nents = ents[rc.appliedIndex-firstIdx+1:]
	}
	return nents
}

func (rc *raftNode) getLeaderId() uint64 {
	return rc.node.Status().SoftState.Lead
}

// publishEntries writes committed log entries to commit channel and returns
// whether all entries could be published.
func (rc *raftNode) publishEntries(ents []raftpb.Entry, snap raftpb.Snapshot) (<-chan struct{}, bool) {
	if len(ents) == 0 {
		return nil, true
	}

	for i := range ents {
		switch ents[i].Type {
		case raftpb.EntryNormal: // nothing to do but leaving for clarity
		case raftpb.EntryConfChange:
			var cc raftpb.ConfChange
			cc.Unmarshal(ents[i].Data)
			rc.confState = *rc.node.ApplyConfChange(cc)
			switch cc.Type {
			case raftpb.ConfChangeAddNode:
				if len(cc.Context) > 0 {
					rc.transport.AddPeer(types.ID(cc.NodeID), []string{string(cc.Context)})
					rc.rpeers[cc.NodeID] = string(cc.Context)
				}
			case raftpb.ConfChangeRemoveNode:
				if cc.NodeID == rc.id {
					log.Printf("[Node %x] I've been removed from the cluster! Shutting down.", rc.id)
					// TODO: In this case, check if its OK to not publish to rc.commitC
					return nil, false
				}
				if _, ok := rc.rpeers[cc.NodeID]; !ok {
					log.Printf("[Node %x] WARNING Ignoring request to remove non-existing Node with ID: %v from the cluster.", rc.id, cc.NodeID)
				} else {
					rc.transport.RemovePeer(types.ID(cc.NodeID))
					delete(rc.rpeers, cc.NodeID)
				}
			}
		}
	}

	applyDoneC := make(chan struct{}, 1)
	select {
	case rc.commitC <- &apply{data: ents, applyDoneC: applyDoneC, snapshot: snap}:
	case <-rc.stopc:
		return nil, false
	}

	rc.appliedIndex = ents[len(ents)-1].Index

	return applyDoneC, true
}

func (rc *raftNode) loadSnapshot() *raftpb.Snapshot {
	if wal.Exist(rc.waldir) {
		snapshot, err := rc.snapshotter.Load()
		if err != nil && err != snap.ErrNoSnapshot {
			log.Fatalf("nexus.raft: [Node %x] error loading snapshot (%v)", rc.id, err)
		}
		return snapshot
	}
	return nil
}

// openWAL returns a WAL ready for reading.
func (rc *raftNode) openWAL(snapshot *raftpb.Snapshot) *wal.WAL {
	if !wal.Exist(rc.waldir) {
		if err := os.MkdirAll(rc.waldir, 0750); err != nil {
			log.Fatalf("nexus.raft: [Node %x] cannot create dir for wal (%v)", rc.id, err)
		}

		w, err := wal.Create(rc.waldir, nil)
		if err != nil {
			log.Fatalf("nexus.raft: [Node %x] create wal error (%v)", rc.id, err)
		}
		w.Close()
	}

	walsnap := walpb.Snapshot{}
	if snapshot != nil {
		walsnap.Index, walsnap.Term = snapshot.Metadata.Index, snapshot.Metadata.Term
	}
	log.Printf("[Node %x] loading WAL at term %d and index %d", rc.id, walsnap.Term, walsnap.Index)
	w, err := wal.Open(rc.waldir, walsnap)
	if err != nil {
		log.Fatalf("nexus.raft: [Node %x] error loading wal (%v)", rc.id, err)
	}

	return w
}

// replayWAL replays WAL entries into the raft instance.
func (rc *raftNode) replayWAL() *wal.WAL {
	log.Printf("[Node %x] replaying WAL", rc.id)
	snapshot := rc.loadSnapshot()
	w := rc.openWAL(snapshot)
	_, st, ents, err := w.ReadAll()
	if err != nil {
		log.Fatalf("nexus.raft: [Node %x] failed to read WAL (%v)", rc.id, err)
	}
	rc.raftStorage = raft.NewMemoryStorage()
	if snapshot != nil {
		rc.raftStorage.ApplySnapshot(*snapshot)
	}
	rc.raftStorage.SetHardState(st)

	// append to storage so raft starts at the right place in log
	rc.raftStorage.Append(ents)
	return w
}

func (rc *raftNode) writeError(err error) {
	rc.stopHTTP()
	close(rc.commitC)
	rc.errorC <- err
	close(rc.errorC)
	rc.node.Stop()
}

func (rc *raftNode) genClusterID() {
	//sort the id's first. This is required because clusterId should be constant
	// even if the member are written in any order.
	ids := make([]uint64, len(rc.rpeers))
	for id := range rc.rpeers {
		ids = append(ids, id)
	}
	sort.Slice(ids, func(i, j int) bool { return ids[i] < ids[j] })

	b := make([]byte, 8*len(ids))
	for i, id := range ids {
		binary.BigEndian.PutUint64(b[8*i:], id)
	}
	hash := sha1.Sum(b)
	rc.cid = binary.BigEndian.Uint64(hash[:8])
	//log.Printf("genClusterID %+v Members %+v \n B Array %+v", rc.cid, mIDs, b)
}

func (rc *raftNode) startRaft() {
	if !fileutil.Exist(rc.snapdir) {
		if err := os.MkdirAll(rc.snapdir, 0750); err != nil {
			log.Fatalf("nexus.raft: [Node %x] cannot create dir for snapshot (%v)", rc.id, err)
		}
	}
	rc.snapshotter = snap.New(rc.snapdir)

	oldwal := wal.Exist(rc.waldir)
	rc.wal = rc.replayWAL()

	var rpeers []raft.Peer
	for id, peer := range rc.rpeers {
		rpeers = append(rpeers, raft.Peer{ID: id, Context: []byte(peer)})
	}
	c := &raft.Config{
		ID:              rc.id,
		ElectionTick:    10,
		HeartbeatTick:   1,
		Storage:         rc.raftStorage,
		MaxSizePerMsg:   1024 * 1024,
		MaxInflightMsgs: 256,
		ReadOnlyOption:  rc.readOption,
		CheckQuorum:     rc.readOption == raft.ReadOnlyLeaseBased,
		Applied:         rc.appliedIndex,
	}

	if oldwal {
		rc.node = raft.RestartNode(c)
	} else {
		startPeers := rpeers
		if rc.join {
			startPeers = nil
		}
		rc.node = raft.StartNode(c, startPeers)
	}

	rc.transport = &rafthttp.Transport{
		ID:          types.ID(rc.id),
		ClusterID:   types.ID(rc.cid),
		Raft:        rc,
		ServerStats: etcd_stats.NewServerStats("", ""),
		LeaderStats: etcd_stats.NewLeaderStats(strconv.Itoa(int(rc.id))),
		ErrorC:      make(chan error),
		Snapshotter: rc.snapshotter,
	}

	rc.transport.Start()
	for i, peer := range rc.rpeers {
		if i != rc.id {
			rc.transport.AddPeer(types.ID(i), []string{peer})
		}
	}

	go rc.serveRaft()
	go rc.serveChannels()
}

// stop closes http, closes all channels, and stops raft.
func (rc *raftNode) stop() {
	rc.stopHTTP()
	close(rc.commitC)
	close(rc.errorC)
	rc.node.Stop()
}

func (rc *raftNode) stopHTTP() {
	rc.transport.Stop()
	close(rc.httpstopc)
	<-rc.httpdonec
}

func (rc *raftNode) publishSnapshot(snapshotToSave raftpb.Snapshot) {
	if raft.IsEmptySnap(snapshotToSave) {
		return
	}

	log.Printf("nexus.raft: [Node %x] applying snapshot at index %d", rc.id, rc.appliedIndex)

	if snapshotToSave.Metadata.Index <= rc.appliedIndex {
		log.Fatalf("nexus.raft: [Node %x] snapshot index [%d] should > progress.appliedIndex [%d]", rc.id, snapshotToSave.Metadata.Index, rc.appliedIndex)
	}
	rc.commitC <- nil // trigger kvstore to load snapshot

	rc.confState = snapshotToSave.Metadata.ConfState
	rc.snapshotIndex = snapshotToSave.Metadata.Index
	rc.appliedIndex = snapshotToSave.Metadata.Index

	log.Printf("nexus.raft: [Node %x] finished applying snapshot new index %d", rc.id, rc.appliedIndex)
}

func (rc *raftNode) maybeTriggerSnapshot(applyDoneC <-chan struct{}) {
	if rc.appliedIndex-rc.snapshotIndex <= rc.snapCount {
		return
	}

	// wait until all committed entries are applied (or server is closed)
	if applyDoneC != nil {
		select {
		case <-applyDoneC:
		case <-rc.stopc:
			return
		}
	}

	appliedIndex := rc.appliedIndex
	log.Printf("nexus.raft: [Node %x] start snapshot [applied index: %d | last snapshot index: %d]", rc.id, appliedIndex, rc.snapshotIndex)
	data, err := rc.getSnapshot(db.SnapshotState{SnapshotIndex: rc.snapshotIndex, AppliedIndex: appliedIndex})
	if err != nil {
		log.Panic(err)
	}

	snapshot, err := rc.raftStorage.CreateSnapshot(rc.appliedIndex, &rc.confState, nil)
	if err != nil {
		log.Fatal(err)
	}
	if _, err = rc.snapshotter.SaveDBFrom(data, appliedIndex); err != nil {
		log.Fatal(err)
	}

	if err = rc.saveSnap(snapshot); err != nil {
		log.Fatal(err)
	}

	if appliedIndex > rc.snapshotCatchUpEntries {
		compactIndex := appliedIndex - rc.snapshotCatchUpEntries
		if err = rc.raftStorage.Compact(compactIndex); err != nil {
			log.Fatal(err)
		}
		log.Printf("nexus.raft: [Node %x] compacted log at index %d", rc.id, compactIndex)
	}

	rc.snapshotIndex = appliedIndex
}

func (rc *raftNode) publishReadStates(readStates []raft.ReadState) bool {
	// TODO: We can just publish the latest read state like etcd
	for _, rs := range readStates {
		select {
		case rc.readStateC <- rs:
		case <-rc.stopc:
			return false
		}
	}

	return true
}

func (rc *raftNode) serveChannels() {
	snap, err := rc.raftStorage.Snapshot()
	if err != nil {
		panic(err)
	}
	rc.confState = snap.Metadata.ConfState
	rc.snapshotIndex = snap.Metadata.Index
	// Set appliedIndex only if its not already initialised
	// Note that we also set appliedIndex during init from
	// storage supplied value.
	if rc.appliedIndex == 0 {
		rc.appliedIndex = snap.Metadata.Index
	}

	defer rc.wal.Close()

	ticker := time.NewTicker(100 * time.Millisecond)
	defer ticker.Stop()

	// event loop on raft state machine updates
	for {
		select {
		case tick := <-ticker.C:
			rc.node.Tick()
			rc.statsCli.Timing("raft.tick.processing.latency.ms", tick)

		// store raft entries to wal, then publish over commit channel
		case rd := <-rc.node.Ready():
			if ok := rc.publishReadStates(rd.ReadStates); !ok {
				rc.stop()
				return
			}

			if err = rc.wal.Save(rd.HardState, rd.Entries); err != nil {
				log.Fatalf("nexus.raft: [Node %x] raft save state and entries error: %v", rc.id, err)
			}

			if !raft.IsEmptySnap(rd.Snapshot) {
				rc.saveSnap(rd.Snapshot)
				rc.raftStorage.ApplySnapshot(rd.Snapshot)
				rc.publishSnapshot(rd.Snapshot)
			}
			rc.raftStorage.Append(rd.Entries)
			processedMsgs := rc.processMessages(rd.Messages)
			applyDoneC, ok := rc.publishEntries(rc.entriesToApply(rd.CommittedEntries), rd.Snapshot)
			if !ok {
				rc.stop()
				return
			}
			//TODO: this should be moved to the applyChannel consumer.
			// Raft thread should not be blocked for snapshots which can take long time to complete.
			rc.maybeTriggerSnapshot(applyDoneC)
			rc.transport.Send(processedMsgs)

			rc.node.Advance()

		case err = <-rc.transport.ErrorC:
			rc.writeError(err)
			return

		case <-rc.stopc:
			rc.stop()
			return
		}
	}
}

func (r *raftNode) processMessages(ms []raftpb.Message) []raftpb.Message {
	for i := len(ms) - 1; i >= 0; i-- {
		if r.IsIDRemoved(ms[i].To) {
			ms[i].To = 0
		}

		if ms[i].Type == raftpb.MsgSnap {
			// The msgSnap only contains the most recent id of store without KV.
			// So we need to redirect the msgSnap to replicator loop for sending merged snap
			select {
			case r.msgSnapC <- ms[i]:
			default:
				// drop msgSnap if the inflight chan if full.
			}
<<<<<<< HEAD
			ms[i].To = 0 //don't forward this msg.
=======
			snapMsg := internal_snap.NewMessage(msg, snapReader, 0)
			// Overwrite the builtin ReadCloser post init which requires
			// number of bytes to be known upfront.
			snapMsg.ReadCloser = snapReader
			rc.transport.SendSnapshot(*snapMsg)
			go func() {
				timeout, cancel := context.WithTimeout(context.Background(), sendSnapTimeout)
				defer cancel()
				select {
				case <-timeout.Done():
					log.Printf("[WARN] nexus.raft: [Node %x] Timed out sending snapshot, waited for %s", rc.id, sendSnapTimeout)
				case ok := <- snapMsg.CloseNotify():
					log.Printf("nexus.raft: [Node %x] Completed sending snapshot. Result: %v", rc.id, ok)
				}
			} ()
		} else {
			nonSnapMsgs = append(nonSnapMsgs, msg)
>>>>>>> cc9377ca
		}
	}
	return ms
}

func (rc *raftNode) serveRaft() {
	_url, err := url.Parse(rc.rpeers[rc.id])
	if err != nil {
		log.Fatalf("nexus.raft: [Node %x] Failed parsing URL (%v)", rc.id, err)
	}

	ln, err := newStoppableListener(_url.Host, rc.httpstopc)
	if err != nil {
		log.Fatalf("nexus.raft: [Node %x] Failed to listen rafthttp (%v)", rc.id, err)
	}

	err = (&http.Server{Handler: rc.transport.Handler()}).Serve(ln)
	select {
	case <-rc.httpstopc:
	default:
		log.Fatalf("nexus.raft: [Node %x] Failed to serve rafthttp (%v)", rc.id, err)
	}
	close(rc.httpdonec)
}

func (rc *raftNode) Process(ctx context.Context, m raftpb.Message) error {
	return rc.node.Step(ctx, m)
}
func (rc *raftNode) IsIDRemoved(id uint64) bool { return false }

func (rc *raftNode) ReportUnreachable(id uint64) {
	rc.node.ReportUnreachable(id)
}

func (rc *raftNode) ReportSnapshot(id uint64, status raft.SnapshotStatus) {
	rc.node.ReportSnapshot(id, status)
}

type stoppableListener struct {
	*net.TCPListener
	stopc <-chan struct{}
}

func newStoppableListener(addr string, stopc <-chan struct{}) (*stoppableListener, error) {
	ln, err := net.Listen("tcp", addr)
	if err != nil {
		return nil, err
	}
	return &stoppableListener{ln.(*net.TCPListener), stopc}, nil
}

func (rc *raftNode) purgeFile() {
	log.Printf("nexus.raft: [Node %x] Starting purgeFile() \n", rc.id)
	var serrc, werrc, derrc <-chan error
	if rc.maxSnapFiles > 0 {
		serrc = fileutil.PurgeFile(rc.snapdir, "snap", rc.maxSnapFiles, purgeFileInterval, rc.stopc)
		derrc = fileutil.PurgeFile(rc.snapdir, "snap.db", rc.maxSnapFiles, purgeFileInterval, rc.stopc)
	}

	if rc.maxWALFiles > 0 {
		werrc = fileutil.PurgeFile(rc.waldir, "wal", rc.maxWALFiles, purgeFileInterval, rc.stopc)
	}

	select {
	case e := <-serrc:
		log.Fatalf("nexus.raft: [Node %x] failed to purge snap file %s", rc.id, e.Error())
	case e := <-derrc:
		log.Fatalf("nexus.raft: [Node %x] failed to purge snap.db file %s", rc.id, e.Error())
	case e := <-werrc:
		log.Fatalf("nexus.raft: [Node %x] failed to purge wal file %s", rc.id, e.Error())
	case <-rc.stopc:
		return
	}
}

func (ln stoppableListener) Accept() (c net.Conn, err error) {
	connc := make(chan *net.TCPConn, 1)
	errc := make(chan error, 1)
	go func() {
		tc, err := ln.AcceptTCP()
		if err != nil {
			errc <- err
			return
		}
		connc <- tc
	}()
	select {
	case <-ln.stopc:
		return nil, errors.New("server stopped")
	case err := <-errc:
		return nil, err
	case tc := <-connc:
		tc.SetKeepAlive(true)
		tc.SetKeepAlivePeriod(3 * time.Minute)
		return tc, nil
	}
}<|MERGE_RESOLUTION|>--- conflicted
+++ resolved
@@ -46,14 +46,10 @@
 
 const (
 	purgeFileInterval = 30 * time.Second
-<<<<<<< HEAD
-
 	// max number of in-flight snapshot messages nexus allows to have
 	// This number is more than enough for most clusters with 5 machines.
 	maxInFlightMsgSnap = 16
-=======
 	sendSnapTimeout   = 10 * time.Second
->>>>>>> cc9377ca
 )
 
 // apply contains entries, snapshot to be applied. Once
@@ -557,27 +553,7 @@
 			default:
 				// drop msgSnap if the inflight chan if full.
 			}
-<<<<<<< HEAD
 			ms[i].To = 0 //don't forward this msg.
-=======
-			snapMsg := internal_snap.NewMessage(msg, snapReader, 0)
-			// Overwrite the builtin ReadCloser post init which requires
-			// number of bytes to be known upfront.
-			snapMsg.ReadCloser = snapReader
-			rc.transport.SendSnapshot(*snapMsg)
-			go func() {
-				timeout, cancel := context.WithTimeout(context.Background(), sendSnapTimeout)
-				defer cancel()
-				select {
-				case <-timeout.Done():
-					log.Printf("[WARN] nexus.raft: [Node %x] Timed out sending snapshot, waited for %s", rc.id, sendSnapTimeout)
-				case ok := <- snapMsg.CloseNotify():
-					log.Printf("nexus.raft: [Node %x] Completed sending snapshot. Result: %v", rc.id, ok)
-				}
-			} ()
-		} else {
-			nonSnapMsgs = append(nonSnapMsgs, msg)
->>>>>>> cc9377ca
 		}
 	}
 	return ms
