--- conflicted
+++ resolved
@@ -169,11 +169,7 @@
 	if err := rc.snapshotter.SaveSnap(snap); err != nil {
 		return err
 	}
-<<<<<<< HEAD
 	if err := rc.wal.SaveSnapshot(walSnap); err != nil {
-=======
-	if err := rc.snapshotter.SaveSnapshot(snap, stream); err != nil {
->>>>>>> 567af056
 		return err
 	}
 	return rc.wal.ReleaseLockTo(snap.Metadata.Index)
@@ -246,23 +242,22 @@
 }
 
 func (rc *raftNode) loadSnapshot() *raftpb.Snapshot {
-<<<<<<< HEAD
 	if wal.Exist(rc.waldir) {
 		snapshot, err := rc.snapshotter.Load()
 		if err != nil && err != snap.ErrNoSnapshot {
 			log.Fatalf("nexus.raft: [Node %x] error loading snapshot (%v)", rc.id, err)
 		}
 		return snapshot
-=======
-	snapshot, data, err := rc.snapshotter.LoadSnapshot()
-	if err != nil && err != snap.ErrNoSnapshot {
-		log.Fatalf("nexus.raft: [Node %x] error loading snapshot (%v)", rc.id, err)
-	}
-	if snapshot != nil && data != nil {
-		defer data.Close()
-		// FIXME(kalyan) - Prevent this !!!
-		snapshot.Data, _ = ioutil.ReadAll(data)
->>>>>>> 567af056
+
+		//snapshot, data, err := rc.snapshotter.LoadSnapshot()
+		//if err != nil && err != snap.ErrNoSnapshot {
+		//	log.Fatalf("nexus.raft: [Node %x] error loading snapshot (%v)", rc.id, err)
+		//}
+		//if snapshot != nil && data != nil {
+		//	defer data.Close()
+		//	// FIXME(kalyan) - Prevent this !!!
+		//	snapshot.Data, _ = ioutil.ReadAll(data)
+		//}
 	}
 	return nil
 }
@@ -528,14 +523,11 @@
 			}
 
 			if !raft.IsEmptySnap(rd.Snapshot) {
-<<<<<<< HEAD
+				rc.saveSnap(rd.Snapshot)
 				// we do not set the snapshot stream here since
 				// this case arises in case of unstable snapshots
 				// in which case the given snapshot will have data
-				rc.saveSnap(rd.Snapshot)
-=======
-				rc.saveSnap(rd.Snapshot, bytes.NewReader(rd.Snapshot.Data))
->>>>>>> 567af056
+				//rc.saveSnap(rd.Snapshot, bytes.NewReader(rd.Snapshot.Data))
 				rc.raftStorage.ApplySnapshot(rd.Snapshot)
 				log.Printf("raft applied incoming snapshot at index %d", rd.Snapshot.Metadata.Index)
 				rc.publishSnapshot(rd.Snapshot)
