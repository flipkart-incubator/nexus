// Copyright 2015 The etcd Authors
//
// Licensed under the Apache License, Version 2.0 (the "License");
// you may not use this file except in compliance with the License.
// You may obtain a copy of the License at
//
//     http://www.apache.org/licenses/LICENSE-2.0
//
// Unless required by applicable law or agreed to in writing, software
// distributed under the License is distributed on an "AS IS" BASIS,
// WITHOUT WARRANTIES OR CONDITIONS OF ANY KIND, either express or implied.
// See the License for the specific language governing permissions and
// limitations under the License.

package raft

import (
	"context"
	"crypto/sha1"
	"encoding/binary"
	"errors"
<<<<<<< HEAD
	"github.com/coreos/etcd/snap"
	"github.com/flipkart-incubator/nexus/pkg/db"
	"io"
=======
	"go.uber.org/zap"
>>>>>>> e0e19871
	"log"
	"net"
	"net/http"
	"net/url"
	"os"
	"sort"
	"strconv"
	"time"

	"github.com/flipkart-incubator/nexus/internal/stats"
	pkg_raft "github.com/flipkart-incubator/nexus/pkg/raft"

<<<<<<< HEAD
	etcd_stats "github.com/coreos/etcd/etcdserver/stats"
	"github.com/coreos/etcd/pkg/fileutil"
	"github.com/coreos/etcd/pkg/types"
	"github.com/coreos/etcd/raft"
	"github.com/coreos/etcd/raft/raftpb"
	"github.com/coreos/etcd/rafthttp"
	"github.com/coreos/etcd/wal"
	"github.com/coreos/etcd/wal/walpb"
=======
	"go.etcd.io/etcd/client/pkg/v3/fileutil"
	"go.etcd.io/etcd/client/pkg/v3/types"
	"go.etcd.io/etcd/raft/v3"
	"go.etcd.io/etcd/raft/v3/raftpb"
	"go.etcd.io/etcd/server/v3/etcdserver/api/rafthttp"
	"go.etcd.io/etcd/server/v3/etcdserver/api/snap"
	etcd_stats "go.etcd.io/etcd/server/v3/etcdserver/api/v2stats"
	"go.etcd.io/etcd/server/v3/wal"
	"go.etcd.io/etcd/server/v3/wal/walpb"
>>>>>>> e0e19871
)

const (
	purgeFileInterval = 30 * time.Second
	// max number of in-flight snapshot messages nexus allows to have
	// This number is more than enough for most clusters with 5 machines.
	maxInFlightMsgSnap = 16
	sendSnapTimeout   = 10 * time.Second
)

<<<<<<< HEAD
// apply contains entries, snapshot to be applied. Once
// an apply is consumed, the entries will be persisted to
// to raft storage concurrently; the application must read
// raftDone before assuming the raft messages are stable.
type apply struct {
	data       []raftpb.Entry
	snapshot   raftpb.Snapshot
	applyDoneC chan struct{}
=======
type commit struct {
	data       []raftpb.Entry
	applyDoneC chan<- struct{}
>>>>>>> e0e19871
}

// A key-value stream backed by raft
type raftNode struct {

	//proposeC    <-chan *raftpb.Entry            // proposed messages (k,v)
	readStateC chan raft.ReadState // to send out readState
<<<<<<< HEAD
	commitC    chan *apply         // entries committed to log (k,v)
=======
	commitC    chan *commit        // entries committed to log (k,v)
>>>>>>> e0e19871
	errorC     chan error          // errors from raft session
	msgSnapC   chan raftpb.Message // a chan to send/receive snapshot

	id          uint64 // client ID for raft session
	cid         uint64 //clusterId
	join        bool   // node is joining an existing cluster
	waldir      string // path to WAL directory
	snapdir     string // path to snapshot directory
	getSnapshot func(db.SnapshotState) (io.ReadCloser, error)
	lastIndex   uint64 // index of log at start

	confState     raftpb.ConfState
	snapshotIndex uint64
	appliedIndex  uint64

	// raft backing for the commit/error channel
	node        raft.Node
	raftStorage *raft.MemoryStorage
	wal         *wal.WAL

	snapshotter      *snap.Snapshotter
	snapshotterReady chan *snap.Snapshotter // signals when snapshotter is ready

	transport  *rafthttp.Transport
	stopc      chan struct{} // signals proposal channel closed
	httpstopc  chan struct{} // signals http server to shutdown
	httpdonec  chan struct{} // signals http server shutdown complete
	readOption raft.ReadOnlyOption
	statsCli   stats.Client
	rpeers     map[uint64]string

	snapCount              uint64
	snapshotCatchUpEntries uint64
	maxSnapFiles           uint
	maxWALFiles            uint

	logger *zap.Logger
}

// NewRaftNode initiates a raft instance and returns a committed log entry
// channel and error channel. Proposals for log updates are sent over the
// provided the proposal channel. All log entries are replayed over the
// commit channel, followed by a nil message (to indicate the channel is
// current), then new log entries. To shutdown, close proposeC and read errorC.
func NewRaftNode(opts pkg_raft.Options, statsCli stats.Client, store db.Store) *raftNode {

	//proposeC := make(chan *raftpb.Entry)
	readStateC := make(chan raft.ReadState)
<<<<<<< HEAD
	commitC := make(chan *apply)
=======
	commitC := make(chan *commit)
>>>>>>> e0e19871
	errorC := make(chan error)
	nodeId := opts.NodeId()

	rc := &raftNode{
		//proposeC:    proposeC,
		readStateC:             readStateC,
		commitC:                commitC,
		errorC:                 errorC,
		id:                     nodeId,
		rpeers:                 opts.ClusterUrls(),
		join:                   opts.Join(),
		waldir:                 opts.LogDir(),
		snapdir:                opts.SnapDir(),
		getSnapshot:            store.Backup,
		snapCount:              opts.SnapshotCount(),
		snapshotCatchUpEntries: opts.SnapshotCatchUpEntries(),
		stopc:                  make(chan struct{}),
		httpstopc:              make(chan struct{}),
		httpdonec:              make(chan struct{}),
		readOption:             opts.ReadOption(),
		statsCli:               statsCli,
		maxSnapFiles:           opts.MaxSnapFiles(),
		maxWALFiles:            opts.MaxWALFiles(),
<<<<<<< HEAD
		msgSnapC:               make(chan raftpb.Message, maxInFlightMsgSnap),

=======
		snapshotterReady:       make(chan *snap.Snapshotter, 1),
		logger:                 zap.NewExample(),
>>>>>>> e0e19871
		// rest of structure populated after WAL replay
	}

	if lastAppliedEntry, err := store.GetLastAppliedEntry(); err == nil {
		rc.appliedIndex = lastAppliedEntry.Index
	}

	if rc.cid = opts.ClusterId(); rc.cid == 0 {
		rc.genClusterID()
	}

	if rc.join {
		rc.rpeers[nodeId] = opts.NodeUrl().String()
	}
	return rc
}

func (rc *raftNode) saveSnap(snap raftpb.Snapshot) error {
	walSnap := walpb.Snapshot{
<<<<<<< HEAD
		Index: snap.Metadata.Index,
		Term:  snap.Metadata.Term,
		//ConfState: &snap.Metadata.ConfState,
=======
		Index:     snap.Metadata.Index,
		Term:      snap.Metadata.Term,
		ConfState: &snap.Metadata.ConfState,
>>>>>>> e0e19871
	}
	// save the snapshot file before writing the snapshot to the wal.
	// This makes it possible for the snapshot file to become orphaned, but prevents
	// a WAL snapshot entry from having no corresponding snapshot file.
	if err := rc.snapshotter.SaveSnap(snap); err != nil {
		return err
	}
<<<<<<< HEAD

=======
>>>>>>> e0e19871
	if err := rc.wal.SaveSnapshot(walSnap); err != nil {
		return err
	}
	return rc.wal.ReleaseLockTo(snap.Metadata.Index)
}

func (rc *raftNode) entriesToApply(ents []raftpb.Entry) (nents []raftpb.Entry) {
	if len(ents) == 0 {
		return ents
	}
	firstIdx := ents[0].Index
	if firstIdx > rc.appliedIndex+1 {
		log.Fatalf("[Node %x] first index of committed entry[%d] should <= progress.appliedIndex[%d]+1", rc.id, firstIdx, rc.appliedIndex)
	}
	if rc.appliedIndex-firstIdx+1 < uint64(len(ents)) {
		nents = ents[rc.appliedIndex-firstIdx+1:]
	}
	return nents
}

func (rc *raftNode) getLeaderId() uint64 {
	return rc.node.Status().SoftState.Lead
}

// publishEntries writes committed log entries to commit channel and returns
// whether all entries could be published.
<<<<<<< HEAD
func (rc *raftNode) publishEntries(ents []raftpb.Entry, snap raftpb.Snapshot) (<-chan struct{}, bool) {
=======
func (rc *raftNode) publishEntries(ents []raftpb.Entry) (<-chan struct{}, bool) {
>>>>>>> e0e19871
	if len(ents) == 0 {
		return nil, true
	}

<<<<<<< HEAD
=======
	data := make([]raftpb.Entry, 0, len(ents))
>>>>>>> e0e19871
	for i := range ents {
		switch ents[i].Type {
		case raftpb.EntryNormal: // nothing to do but leaving for clarity
			if len(ents[i].Data) == 0 {
				// ignore empty messages
				break
			}
			data = append(data, ents[i])
		case raftpb.EntryConfChange:
			var cc raftpb.ConfChange
			cc.Unmarshal(ents[i].Data)
			rc.confState = *rc.node.ApplyConfChange(cc)
			switch cc.Type {
			case raftpb.ConfChangeAddNode:
				if len(cc.Context) > 0 {
					rc.transport.AddPeer(types.ID(cc.NodeID), []string{string(cc.Context)})
					rc.rpeers[cc.NodeID] = string(cc.Context)
				}
			case raftpb.ConfChangeRemoveNode:
				if cc.NodeID == rc.id {
					log.Printf("[Node %x] I've been removed from the cluster! Shutting down.", rc.id)
					// TODO: In this case, check if its OK to not publish to rc.commitC
					return nil, false
				}
				if _, ok := rc.rpeers[cc.NodeID]; !ok {
					log.Printf("[Node %x] WARNING Ignoring request to remove non-existing Node with ID: %v from the cluster.", rc.id, cc.NodeID)
				} else {
					rc.transport.RemovePeer(types.ID(cc.NodeID))
					delete(rc.rpeers, cc.NodeID)
				}
			}
		}
	}
<<<<<<< HEAD

	applyDoneC := make(chan struct{}, 1)
	select {
	case rc.commitC <- &apply{data: ents, applyDoneC: applyDoneC, snapshot: snap}:
	case <-rc.stopc:
		return nil, false
	}

=======

	var applyDoneC chan struct{}

	if len(data) > 0 {
		applyDoneC = make(chan struct{}, 1)
		select {
		case rc.commitC <- &commit{data, applyDoneC}:
		case <-rc.stopc:
			return nil, false
		}
	}

	// after commit, update appliedIndex
>>>>>>> e0e19871
	rc.appliedIndex = ents[len(ents)-1].Index

	return applyDoneC, true
}

func (rc *raftNode) loadSnapshot() *raftpb.Snapshot {
	if wal.Exist(rc.waldir) {
<<<<<<< HEAD
		snapshot, err := rc.snapshotter.Load()
=======
		walSnaps, err := wal.ValidSnapshotEntries(rc.logger, rc.waldir)
		if err != nil {
			log.Fatalf("nexus.raft: [Node %x] error listing snapshot (%v)", rc.id, err)
		}
		snapshot, err := rc.snapshotter.LoadNewestAvailable(walSnaps)
>>>>>>> e0e19871
		if err != nil && err != snap.ErrNoSnapshot {
			log.Fatalf("nexus.raft: [Node %x] error loading snapshot (%v)", rc.id, err)
		}
		return snapshot
	}
<<<<<<< HEAD
	return nil
=======
	return &raftpb.Snapshot{}
>>>>>>> e0e19871
}

// openWAL returns a WAL ready for reading.
func (rc *raftNode) openWAL(snapshot *raftpb.Snapshot) *wal.WAL {
	if !wal.Exist(rc.waldir) {
		if err := os.MkdirAll(rc.waldir, 0750); err != nil {
			log.Fatalf("nexus.raft: [Node %x] cannot create dir for wal (%v)", rc.id, err)
		}

		w, err := wal.Create(rc.logger, rc.waldir, nil)
		if err != nil {
			log.Fatalf("nexus.raft: [Node %x] create wal error (%v)", rc.id, err)
		}
		w.Close()
	}

	walsnap := walpb.Snapshot{}
	if snapshot != nil {
		walsnap.Index, walsnap.Term = snapshot.Metadata.Index, snapshot.Metadata.Term
	}
	log.Printf("nexus.raft: [Node %x] loading WAL at term %d and index %d", rc.id, walsnap.Term, walsnap.Index)
	w, err := wal.Open(rc.logger, rc.waldir, walsnap)
	if err != nil {
		log.Fatalf("nexus.raft: [Node %x] error loading wal (%v)", rc.id, err)
	}

	return w
}

// replayWAL replays WAL entries into the raft instance.
func (rc *raftNode) replayWAL() *wal.WAL {
	log.Printf("nexus.raft: [Node %x] replaying WAL", rc.id)
	snapshot := rc.loadSnapshot()
	w := rc.openWAL(snapshot)
	_, st, ents, err := w.ReadAll()
	if err != nil {
		log.Fatalf("nexus.raft: [Node %x] failed to read WAL (%v)", rc.id, err)
	}
	rc.raftStorage = raft.NewMemoryStorage()
	if snapshot != nil {
		rc.raftStorage.ApplySnapshot(*snapshot)
	}
	rc.raftStorage.SetHardState(st)

	// append to storage so raft starts at the right place in log
	rc.raftStorage.Append(ents)
	return w
}

func (rc *raftNode) writeError(err error) {
	rc.stopHTTP()
	close(rc.commitC)
	rc.errorC <- err
	close(rc.errorC)
	rc.node.Stop()
}

func (rc *raftNode) genClusterID() {
	//sort the id's first. This is required because clusterId should be constant
	// even if the member are written in any order.
	ids := make([]uint64, len(rc.rpeers))
	for id := range rc.rpeers {
		ids = append(ids, id)
	}
	sort.Slice(ids, func(i, j int) bool { return ids[i] < ids[j] })

	b := make([]byte, 8*len(ids))
	for i, id := range ids {
		binary.BigEndian.PutUint64(b[8*i:], id)
	}
	hash := sha1.Sum(b)
	rc.cid = binary.BigEndian.Uint64(hash[:8])
	//log.Printf("genClusterID %+v Members %+v \n B Array %+v", rc.cid, mIDs, b)
}

func (rc *raftNode) startRaft() {
	if !fileutil.Exist(rc.snapdir) {
		if err := os.MkdirAll(rc.snapdir, 0750); err != nil {
			log.Fatalf("nexus.raft: [Node %x] cannot create dir for snapshot (%v)", rc.id, err)
		}
	}
	rc.snapshotter = snap.New(rc.logger, rc.snapdir)

	oldwal := wal.Exist(rc.waldir)
	rc.wal = rc.replayWAL()

	// signal replay has finished
	rc.snapshotterReady <- rc.snapshotter

	var rpeers []raft.Peer
	for id, peer := range rc.rpeers {
		rpeers = append(rpeers, raft.Peer{ID: id, Context: []byte(peer)})
	}
	c := &raft.Config{
<<<<<<< HEAD
		ID:              rc.id,
		ElectionTick:    10,
		HeartbeatTick:   1,
		Storage:         rc.raftStorage,
		MaxSizePerMsg:   1024 * 1024,
		MaxInflightMsgs: 256,
		ReadOnlyOption:  rc.readOption,
		CheckQuorum:     rc.readOption == raft.ReadOnlyLeaseBased,
		Applied:         rc.appliedIndex,
	}

	if oldwal {
=======
		ID:                        rc.id,
		ElectionTick:              10,
		HeartbeatTick:             1,
		Storage:                   rc.raftStorage,
		MaxSizePerMsg:             1024 * 1024,
		MaxInflightMsgs:           256,
		ReadOnlyOption:            rc.readOption,
		CheckQuorum:               rc.readOption == raft.ReadOnlyLeaseBased,
		MaxUncommittedEntriesSize: 1 << 30,
	}

	if oldwal || rc.join {
>>>>>>> e0e19871
		rc.node = raft.RestartNode(c)
	} else {
		rc.node = raft.StartNode(c, rpeers)
	}

	rc.transport = &rafthttp.Transport{
		ID:          types.ID(rc.id),
		ClusterID:   types.ID(rc.cid),
		Raft:        rc,
		ServerStats: etcd_stats.NewServerStats("", ""),
		LeaderStats: etcd_stats.NewLeaderStats(rc.logger, strconv.Itoa(int(rc.id))),
		ErrorC:      make(chan error),
		Snapshotter: rc.snapshotter,
	}

	rc.transport.Start()
	for i, peer := range rc.rpeers {
		if i != rc.id {
			rc.transport.AddPeer(types.ID(i), []string{peer})
		}
	}

	go rc.serveRaft()
	go rc.serveChannels()
}

// stop closes http, closes all channels, and stops raft.
func (rc *raftNode) stop() {
	rc.stopHTTP()
	close(rc.commitC)
	close(rc.errorC)
	rc.node.Stop()
}

func (rc *raftNode) stopHTTP() {
	rc.transport.Stop()
	close(rc.httpstopc)
	<-rc.httpdonec
}

func (rc *raftNode) publishSnapshot(snapshotToSave raftpb.Snapshot) {
	if raft.IsEmptySnap(snapshotToSave) {
		return
	}

	log.Printf("nexus.raft: [Node %x] applying snapshot at index %d", rc.id, rc.appliedIndex)

	if snapshotToSave.Metadata.Index <= rc.appliedIndex {
		log.Fatalf("nexus.raft: [Node %x] snapshot index [%d] should > progress.appliedIndex [%d]", rc.id, snapshotToSave.Metadata.Index, rc.appliedIndex)
	}
	rc.commitC <- nil // trigger kvstore to load snapshot

	rc.confState = snapshotToSave.Metadata.ConfState
	rc.snapshotIndex = snapshotToSave.Metadata.Index
	rc.appliedIndex = snapshotToSave.Metadata.Index

	log.Printf("nexus.raft: [Node %x] finished applying snapshot new index %d", rc.id, rc.appliedIndex)
}

func (rc *raftNode) maybeTriggerSnapshot(applyDoneC <-chan struct{}) {
	if rc.appliedIndex-rc.snapshotIndex <= rc.snapCount {
		return
	}

	// wait until all committed entries are applied (or server is closed)
	if applyDoneC != nil {
		select {
		case <-applyDoneC:
		case <-rc.stopc:
			return
		}
	}

<<<<<<< HEAD
	appliedIndex := rc.appliedIndex
	log.Printf("nexus.raft: [Node %x] start snapshot [applied index: %d | last snapshot index: %d]", rc.id, appliedIndex, rc.snapshotIndex)
	data, err := rc.getSnapshot(db.SnapshotState{SnapshotIndex: rc.snapshotIndex, AppliedIndex: appliedIndex})
=======
	log.Printf("nexus.raft: [Node %x] start snapshot [applied index: %d | last snapshot index: %d]", rc.id, rc.appliedIndex, rc.snapshotIndex)
	data, err := rc.getSnapshot()
>>>>>>> e0e19871
	if err != nil {
		log.Panic(err)
	}

	snapshot, err := rc.raftStorage.CreateSnapshot(rc.appliedIndex, &rc.confState, nil)
	if err != nil {
		log.Fatal(err)
	}
	if _, err = rc.snapshotter.SaveDBFrom(data, appliedIndex); err != nil {
		log.Fatal(err)
	}

	if err = rc.saveSnap(snapshot); err != nil {
		log.Fatal(err)
	}

	if appliedIndex > rc.snapshotCatchUpEntries {
		compactIndex := appliedIndex - rc.snapshotCatchUpEntries
		if err = rc.raftStorage.Compact(compactIndex); err != nil {
			log.Fatal(err)
		}
		log.Printf("nexus.raft: [Node %x] compacted log at index %d", rc.id, compactIndex)
	}

	rc.snapshotIndex = appliedIndex
}

func (rc *raftNode) publishReadStates(readStates []raft.ReadState) bool {
	// TODO: We can just publish the latest read state like etcd
	for _, rs := range readStates {
		select {
		case rc.readStateC <- rs:
		case <-rc.stopc:
			return false
		}
	}

	return true
}

func (rc *raftNode) serveChannels() {
	snap, err := rc.raftStorage.Snapshot()
	if err != nil {
		panic(err)
	}
	rc.confState = snap.Metadata.ConfState
	rc.snapshotIndex = snap.Metadata.Index
	// Set appliedIndex only if its not already initialised
	// Note that we also set appliedIndex during init from
	// storage supplied value.
	if rc.appliedIndex == 0 {
		rc.appliedIndex = snap.Metadata.Index
	}

	defer rc.wal.Close()

	ticker := time.NewTicker(100 * time.Millisecond)
	defer ticker.Stop()

	// event loop on raft state machine updates
	for {
		select {
		case tick := <-ticker.C:
			rc.node.Tick()
			rc.statsCli.Timing("raft.tick.processing.latency.ms", tick)

		// store raft entries to wal, then publish over commit channel
		case rd := <-rc.node.Ready():
			if ok := rc.publishReadStates(rd.ReadStates); !ok {
				rc.stop()
				return
			}

			if err = rc.wal.Save(rd.HardState, rd.Entries); err != nil {
				log.Fatalf("nexus.raft: [Node %x] raft save state and entries error: %v", rc.id, err)
			}

			if !raft.IsEmptySnap(rd.Snapshot) {
				rc.saveSnap(rd.Snapshot)
				rc.raftStorage.ApplySnapshot(rd.Snapshot)
				rc.publishSnapshot(rd.Snapshot)
			}
			rc.raftStorage.Append(rd.Entries)
<<<<<<< HEAD
			processedMsgs := rc.processMessages(rd.Messages)
			applyDoneC, ok := rc.publishEntries(rc.entriesToApply(rd.CommittedEntries), rd.Snapshot)
=======
			rc.transport.Send(rd.Messages)
			applyDoneC, ok := rc.publishEntries(rc.entriesToApply(rd.CommittedEntries))
>>>>>>> e0e19871
			if !ok {
				rc.stop()
				return
			}
<<<<<<< HEAD
			//TODO: this should be moved to the applyChannel consumer.
			// Raft thread should not be blocked for snapshots which can take long time to complete.
			rc.maybeTriggerSnapshot(applyDoneC)
			rc.transport.Send(processedMsgs)

=======
			rc.maybeTriggerSnapshot(applyDoneC)
>>>>>>> e0e19871
			rc.node.Advance()

		case err = <-rc.transport.ErrorC:
			rc.writeError(err)
			return

		case <-rc.stopc:
			rc.stop()
			return
		}
	}
}

func (r *raftNode) processMessages(ms []raftpb.Message) []raftpb.Message {
	for i := len(ms) - 1; i >= 0; i-- {
		if r.IsIDRemoved(ms[i].To) {
			ms[i].To = 0
		}

		if ms[i].Type == raftpb.MsgSnap {
			// The msgSnap only contains the most recent id of store without KV.
			// So we need to redirect the msgSnap to replicator loop for sending merged snap
			select {
			case r.msgSnapC <- ms[i]:
			default:
				// drop msgSnap if the inflight chan if full.
			}
			ms[i].To = 0 //don't forward this msg.
		}
	}
	return ms
}

func (rc *raftNode) serveRaft() {
	_url, err := url.Parse(rc.rpeers[rc.id])
	if err != nil {
		log.Fatalf("nexus.raft: [Node %x] Failed parsing URL (%v)", rc.id, err)
	}

	ln, err := newStoppableListener(_url.Host, rc.httpstopc)
	if err != nil {
		log.Fatalf("nexus.raft: [Node %x] Failed to listen rafthttp (%v)", rc.id, err)
	}

	err = (&http.Server{Handler: rc.transport.Handler()}).Serve(ln)
	select {
	case <-rc.httpstopc:
	default:
		log.Fatalf("nexus.raft: [Node %x] Failed to serve rafthttp (%v)", rc.id, err)
	}
	close(rc.httpdonec)
}

func (rc *raftNode) Process(ctx context.Context, m raftpb.Message) error {
	return rc.node.Step(ctx, m)
}
func (rc *raftNode) IsIDRemoved(id uint64) bool { return false }

func (rc *raftNode) ReportUnreachable(id uint64) {
	rc.node.ReportUnreachable(id)
}

func (rc *raftNode) ReportSnapshot(id uint64, status raft.SnapshotStatus) {
	rc.node.ReportSnapshot(id, status)
}

type stoppableListener struct {
	*net.TCPListener
	stopc <-chan struct{}
}

func newStoppableListener(addr string, stopc <-chan struct{}) (*stoppableListener, error) {
	ln, err := net.Listen("tcp", addr)
	if err != nil {
		return nil, err
	}
	return &stoppableListener{ln.(*net.TCPListener), stopc}, nil
}

func (rc *raftNode) purgeFile() {
	log.Printf("nexus.raft: [Node %x] Starting purgeFile() \n", rc.id)
	var serrc, werrc, derrc <-chan error
	if rc.maxSnapFiles > 0 {
<<<<<<< HEAD
		serrc = fileutil.PurgeFile(rc.snapdir, "snap", rc.maxSnapFiles, purgeFileInterval, rc.stopc)
		derrc = fileutil.PurgeFile(rc.snapdir, "snap.db", rc.maxSnapFiles, purgeFileInterval, rc.stopc)
=======
		serrc = fileutil.PurgeFile(rc.logger, rc.snapdir, "snap", rc.maxSnapFiles, purgeFileInterval, rc.stopc)
>>>>>>> e0e19871
	}

	if rc.maxWALFiles > 0 {
		werrc = fileutil.PurgeFile(rc.logger, rc.waldir, "wal", rc.maxWALFiles, purgeFileInterval, rc.stopc)
	}

	select {
	case e := <-serrc:
		log.Fatalf("nexus.raft: [Node %x] failed to purge snap file %s", rc.id, e.Error())
	case e := <-derrc:
		log.Fatalf("nexus.raft: [Node %x] failed to purge snap.db file %s", rc.id, e.Error())
	case e := <-werrc:
		log.Fatalf("nexus.raft: [Node %x] failed to purge wal file %s", rc.id, e.Error())
	case <-rc.stopc:
		return
	}
}

func (ln stoppableListener) Accept() (c net.Conn, err error) {
	connc := make(chan *net.TCPConn, 1)
	errc := make(chan error, 1)
	go func() {
		tc, err := ln.AcceptTCP()
		if err != nil {
			errc <- err
			return
		}
		connc <- tc
	}()
	select {
	case <-ln.stopc:
		return nil, errors.New("server stopped")
	case err := <-errc:
		return nil, err
	case tc := <-connc:
		tc.SetKeepAlive(true)
		tc.SetKeepAlivePeriod(3 * time.Minute)
		return tc, nil
	}
}<|MERGE_RESOLUTION|>--- conflicted
+++ resolved
@@ -19,13 +19,10 @@
 	"crypto/sha1"
 	"encoding/binary"
 	"errors"
-<<<<<<< HEAD
-	"github.com/coreos/etcd/snap"
+
 	"github.com/flipkart-incubator/nexus/pkg/db"
+	"go.uber.org/zap"
 	"io"
-=======
-	"go.uber.org/zap"
->>>>>>> e0e19871
 	"log"
 	"net"
 	"net/http"
@@ -38,16 +35,6 @@
 	"github.com/flipkart-incubator/nexus/internal/stats"
 	pkg_raft "github.com/flipkart-incubator/nexus/pkg/raft"
 
-<<<<<<< HEAD
-	etcd_stats "github.com/coreos/etcd/etcdserver/stats"
-	"github.com/coreos/etcd/pkg/fileutil"
-	"github.com/coreos/etcd/pkg/types"
-	"github.com/coreos/etcd/raft"
-	"github.com/coreos/etcd/raft/raftpb"
-	"github.com/coreos/etcd/rafthttp"
-	"github.com/coreos/etcd/wal"
-	"github.com/coreos/etcd/wal/walpb"
-=======
 	"go.etcd.io/etcd/client/pkg/v3/fileutil"
 	"go.etcd.io/etcd/client/pkg/v3/types"
 	"go.etcd.io/etcd/raft/v3"
@@ -57,7 +44,6 @@
 	etcd_stats "go.etcd.io/etcd/server/v3/etcdserver/api/v2stats"
 	"go.etcd.io/etcd/server/v3/wal"
 	"go.etcd.io/etcd/server/v3/wal/walpb"
->>>>>>> e0e19871
 )
 
 const (
@@ -68,7 +54,6 @@
 	sendSnapTimeout   = 10 * time.Second
 )
 
-<<<<<<< HEAD
 // apply contains entries, snapshot to be applied. Once
 // an apply is consumed, the entries will be persisted to
 // to raft storage concurrently; the application must read
@@ -76,12 +61,7 @@
 type apply struct {
 	data       []raftpb.Entry
 	snapshot   raftpb.Snapshot
-	applyDoneC chan struct{}
-=======
-type commit struct {
-	data       []raftpb.Entry
 	applyDoneC chan<- struct{}
->>>>>>> e0e19871
 }
 
 // A key-value stream backed by raft
@@ -89,11 +69,7 @@
 
 	//proposeC    <-chan *raftpb.Entry            // proposed messages (k,v)
 	readStateC chan raft.ReadState // to send out readState
-<<<<<<< HEAD
 	commitC    chan *apply         // entries committed to log (k,v)
-=======
-	commitC    chan *commit        // entries committed to log (k,v)
->>>>>>> e0e19871
 	errorC     chan error          // errors from raft session
 	msgSnapC   chan raftpb.Message // a chan to send/receive snapshot
 
@@ -142,11 +118,7 @@
 
 	//proposeC := make(chan *raftpb.Entry)
 	readStateC := make(chan raft.ReadState)
-<<<<<<< HEAD
 	commitC := make(chan *apply)
-=======
-	commitC := make(chan *commit)
->>>>>>> e0e19871
 	errorC := make(chan error)
 	nodeId := opts.NodeId()
 
@@ -170,13 +142,9 @@
 		statsCli:               statsCli,
 		maxSnapFiles:           opts.MaxSnapFiles(),
 		maxWALFiles:            opts.MaxWALFiles(),
-<<<<<<< HEAD
 		msgSnapC:               make(chan raftpb.Message, maxInFlightMsgSnap),
-
-=======
 		snapshotterReady:       make(chan *snap.Snapshotter, 1),
 		logger:                 zap.NewExample(),
->>>>>>> e0e19871
 		// rest of structure populated after WAL replay
 	}
 
@@ -196,15 +164,9 @@
 
 func (rc *raftNode) saveSnap(snap raftpb.Snapshot) error {
 	walSnap := walpb.Snapshot{
-<<<<<<< HEAD
-		Index: snap.Metadata.Index,
-		Term:  snap.Metadata.Term,
-		//ConfState: &snap.Metadata.ConfState,
-=======
 		Index:     snap.Metadata.Index,
 		Term:      snap.Metadata.Term,
 		ConfState: &snap.Metadata.ConfState,
->>>>>>> e0e19871
 	}
 	// save the snapshot file before writing the snapshot to the wal.
 	// This makes it possible for the snapshot file to become orphaned, but prevents
@@ -212,10 +174,7 @@
 	if err := rc.snapshotter.SaveSnap(snap); err != nil {
 		return err
 	}
-<<<<<<< HEAD
-
-=======
->>>>>>> e0e19871
+
 	if err := rc.wal.SaveSnapshot(walSnap); err != nil {
 		return err
 	}
@@ -242,19 +201,13 @@
 
 // publishEntries writes committed log entries to commit channel and returns
 // whether all entries could be published.
-<<<<<<< HEAD
 func (rc *raftNode) publishEntries(ents []raftpb.Entry, snap raftpb.Snapshot) (<-chan struct{}, bool) {
-=======
-func (rc *raftNode) publishEntries(ents []raftpb.Entry) (<-chan struct{}, bool) {
->>>>>>> e0e19871
+
 	if len(ents) == 0 {
 		return nil, true
 	}
 
-<<<<<<< HEAD
-=======
 	data := make([]raftpb.Entry, 0, len(ents))
->>>>>>> e0e19871
 	for i := range ents {
 		switch ents[i].Type {
 		case raftpb.EntryNormal: // nothing to do but leaving for clarity
@@ -288,7 +241,6 @@
 			}
 		}
 	}
-<<<<<<< HEAD
 
 	applyDoneC := make(chan struct{}, 1)
 	select {
@@ -297,47 +249,25 @@
 		return nil, false
 	}
 
-=======
-
-	var applyDoneC chan struct{}
-
-	if len(data) > 0 {
-		applyDoneC = make(chan struct{}, 1)
-		select {
-		case rc.commitC <- &commit{data, applyDoneC}:
-		case <-rc.stopc:
-			return nil, false
-		}
-	}
-
 	// after commit, update appliedIndex
->>>>>>> e0e19871
 	rc.appliedIndex = ents[len(ents)-1].Index
-
 	return applyDoneC, true
 }
 
 func (rc *raftNode) loadSnapshot() *raftpb.Snapshot {
 	if wal.Exist(rc.waldir) {
-<<<<<<< HEAD
-		snapshot, err := rc.snapshotter.Load()
-=======
 		walSnaps, err := wal.ValidSnapshotEntries(rc.logger, rc.waldir)
 		if err != nil {
 			log.Fatalf("nexus.raft: [Node %x] error listing snapshot (%v)", rc.id, err)
 		}
+		//snapshot, err := rc.snapshotter.Load()
 		snapshot, err := rc.snapshotter.LoadNewestAvailable(walSnaps)
->>>>>>> e0e19871
 		if err != nil && err != snap.ErrNoSnapshot {
 			log.Fatalf("nexus.raft: [Node %x] error loading snapshot (%v)", rc.id, err)
 		}
 		return snapshot
 	}
-<<<<<<< HEAD
 	return nil
-=======
-	return &raftpb.Snapshot{}
->>>>>>> e0e19871
 }
 
 // openWAL returns a WAL ready for reading.
@@ -432,7 +362,6 @@
 		rpeers = append(rpeers, raft.Peer{ID: id, Context: []byte(peer)})
 	}
 	c := &raft.Config{
-<<<<<<< HEAD
 		ID:              rc.id,
 		ElectionTick:    10,
 		HeartbeatTick:   1,
@@ -442,23 +371,10 @@
 		ReadOnlyOption:  rc.readOption,
 		CheckQuorum:     rc.readOption == raft.ReadOnlyLeaseBased,
 		Applied:         rc.appliedIndex,
-	}
-
-	if oldwal {
-=======
-		ID:                        rc.id,
-		ElectionTick:              10,
-		HeartbeatTick:             1,
-		Storage:                   rc.raftStorage,
-		MaxSizePerMsg:             1024 * 1024,
-		MaxInflightMsgs:           256,
-		ReadOnlyOption:            rc.readOption,
-		CheckQuorum:               rc.readOption == raft.ReadOnlyLeaseBased,
 		MaxUncommittedEntriesSize: 1 << 30,
 	}
 
 	if oldwal || rc.join {
->>>>>>> e0e19871
 		rc.node = raft.RestartNode(c)
 	} else {
 		rc.node = raft.StartNode(c, rpeers)
@@ -532,14 +448,10 @@
 		}
 	}
 
-<<<<<<< HEAD
 	appliedIndex := rc.appliedIndex
 	log.Printf("nexus.raft: [Node %x] start snapshot [applied index: %d | last snapshot index: %d]", rc.id, appliedIndex, rc.snapshotIndex)
 	data, err := rc.getSnapshot(db.SnapshotState{SnapshotIndex: rc.snapshotIndex, AppliedIndex: appliedIndex})
-=======
-	log.Printf("nexus.raft: [Node %x] start snapshot [applied index: %d | last snapshot index: %d]", rc.id, rc.appliedIndex, rc.snapshotIndex)
-	data, err := rc.getSnapshot()
->>>>>>> e0e19871
+
 	if err != nil {
 		log.Panic(err)
 	}
@@ -623,26 +535,18 @@
 				rc.publishSnapshot(rd.Snapshot)
 			}
 			rc.raftStorage.Append(rd.Entries)
-<<<<<<< HEAD
 			processedMsgs := rc.processMessages(rd.Messages)
 			applyDoneC, ok := rc.publishEntries(rc.entriesToApply(rd.CommittedEntries), rd.Snapshot)
-=======
-			rc.transport.Send(rd.Messages)
-			applyDoneC, ok := rc.publishEntries(rc.entriesToApply(rd.CommittedEntries))
->>>>>>> e0e19871
+
 			if !ok {
 				rc.stop()
 				return
 			}
-<<<<<<< HEAD
 			//TODO: this should be moved to the applyChannel consumer.
 			// Raft thread should not be blocked for snapshots which can take long time to complete.
 			rc.maybeTriggerSnapshot(applyDoneC)
 			rc.transport.Send(processedMsgs)
 
-=======
-			rc.maybeTriggerSnapshot(applyDoneC)
->>>>>>> e0e19871
 			rc.node.Advance()
 
 		case err = <-rc.transport.ErrorC:
@@ -726,12 +630,8 @@
 	log.Printf("nexus.raft: [Node %x] Starting purgeFile() \n", rc.id)
 	var serrc, werrc, derrc <-chan error
 	if rc.maxSnapFiles > 0 {
-<<<<<<< HEAD
-		serrc = fileutil.PurgeFile(rc.snapdir, "snap", rc.maxSnapFiles, purgeFileInterval, rc.stopc)
-		derrc = fileutil.PurgeFile(rc.snapdir, "snap.db", rc.maxSnapFiles, purgeFileInterval, rc.stopc)
-=======
 		serrc = fileutil.PurgeFile(rc.logger, rc.snapdir, "snap", rc.maxSnapFiles, purgeFileInterval, rc.stopc)
->>>>>>> e0e19871
+		derrc = fileutil.PurgeFile(rc.logger, rc.snapdir, "snap.db", rc.maxSnapFiles, purgeFileInterval, rc.stopc)
 	}
 
 	if rc.maxWALFiles > 0 {
