--- conflicted
+++ resolved
@@ -4,7 +4,6 @@
 	"context"
 	"encoding/binary"
 	"fmt"
-	"github.com/coreos/etcd/pkg/types"
 	"github.com/golang/protobuf/proto"
 	"log"
 	"net"
@@ -17,6 +16,7 @@
 	"github.com/flipkart-incubator/nexus/models"
 	"github.com/flipkart-incubator/nexus/pkg/db"
 	pkg_raft "github.com/flipkart-incubator/nexus/pkg/raft"
+	"go.etcd.io/etcd/client/pkg/v3/types"
 	"go.etcd.io/etcd/pkg/v3/idutil"
 	"go.etcd.io/etcd/pkg/v3/wait"
 	"go.etcd.io/etcd/raft/v3/raftpb"
@@ -76,10 +76,7 @@
 func (this *replicator) Start() {
 	this.node.startRaft()
 	this.restoreFromSnapshot()
-<<<<<<< HEAD
 	go this.sendSnapshots()
-=======
->>>>>>> e0e19871
 	go this.readCommits()
 	go this.readReadStates()
 	go this.node.purgeFile()
@@ -245,11 +242,7 @@
 	}
 }
 
-<<<<<<< HEAD
 func (this *replicator) restoreFromSnapshot() {
-=======
-func (this *replicator) restoreFromSnapshot()   {
->>>>>>> e0e19871
 	snapshot, err := this.node.snapshotter.Load()
 	if err == snap.ErrNoSnapshot {
 		log.Printf("[Node %x] WARNING - Received no snapshot error", this.node.id)
@@ -259,7 +252,6 @@
 		log.Panic(err)
 	}
 	log.Printf("[Node %x] Loading snapshot at term %d and index %d", this.node.id, snapshot.Metadata.Term, snapshot.Metadata.Index)
-<<<<<<< HEAD
 
 	//readId file from snapPayload
 	dbFile, err := this.node.snapshotter.DBFilePath(snapshot.Metadata.Index)
@@ -274,9 +266,6 @@
 	}
 
 	if err = this.store.Restore(reader); err != nil {
-=======
-	if err := this.store.Restore(snapshot.Data); err != nil {
->>>>>>> e0e19871
 		log.Panic(err)
 	}
 	log.Printf("[Node %x] Restored snapshot at term %d and index %d", this.node.id, snapshot.Metadata.Term, snapshot.Metadata.Index)
