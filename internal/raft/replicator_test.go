--- conflicted
+++ resolved
@@ -7,12 +7,9 @@
 	"errors"
 	"fmt"
 	"github.com/flipkart-incubator/nexus/pkg/db"
-<<<<<<< HEAD
 	"math/rand"
-=======
 	"io"
 	"io/ioutil"
->>>>>>> 21aa2c69
 	"os"
 	"reflect"
 	"sort"
