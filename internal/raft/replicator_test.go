--- conflicted
+++ resolved
@@ -58,19 +58,11 @@
 
 func testSaveLoadReallyLargeData(t *testing.T) {
 	var reqs []*kvReq
-<<<<<<< HEAD
-	iterations := 125
-	// Saving
-	writePeer := clus.peers[0]
-	runId := writePeer.id
-	token := make([]byte, 1024*1024) //1mb
-=======
 	iterations := 50
 	// Saving
 	writePeer := clus.peers[0]
 	runId := writePeer.id
 	token := make([]byte, 1024*1024*2) //1mb
->>>>>>> c44c4b25
 	rand.Read(token)
 
 	for i := 0; i < iterations; i++ {
@@ -85,11 +77,7 @@
 
 	//Read
 	for i := 0; i < iterations; i++ {
-<<<<<<< HEAD
-		req1 := &kvReq{fmt.Sprintf("Key:KL%d#%d", runId, i), fmt.Sprintf("Val:%d#%d$%s", runId, i,token)}
-=======
 		req1 := &kvReq{fmt.Sprintf("Key:KL%d#%d", runId, i), fmt.Sprintf("Val:%d#%d$%s", runId, i, token)}
->>>>>>> c44c4b25
 		actVal := writePeer.load(t, req1).(string)
 		if req1.Val != actVal {
 			t.Errorf("Value mismatch for peer: %d. Key: %s, Expected Value: %s, Actual Value: %s", writePeer.id, req1.Key, req1.Val, actVal)
@@ -260,11 +248,7 @@
 		peer1 := clus.peers[0]
 
 		// add peer to existing cluster
-<<<<<<< HEAD
 		if err := peer1.repl.AddMember(context.Background(), peer5Url); err != nil {
-=======
-		if err = peer1.repl.AddMember(context.Background(), peer5Url); err != nil {
->>>>>>> c44c4b25
 			t.Fatal(err)
 		}
 		sleep(30)
@@ -278,10 +262,6 @@
 		}
 
 		db5, db1 := peer5.db.content, peer1.db.content
-<<<<<<< HEAD
-=======
-
->>>>>>> c44c4b25
 		//lets match the num keys count.
 		if len(db5) != len(db1) {
 			//find difference of keys
@@ -297,11 +277,7 @@
 		peer5.assertMembers(t, peer5.getLeaderUrl(), members)
 
 		// remove this peer
-<<<<<<< HEAD
 		if err := peer1.repl.RemoveMember(context.Background(), peer5Url); err != nil {
-=======
-		if err = peer1.repl.RemoveMember(context.Background(), peer5Url); err != nil {
->>>>>>> c44c4b25
 			t.Fatal(err)
 		}
 		sleep(3)
